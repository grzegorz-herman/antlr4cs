// Copyright (c) Terence Parr, Sam Harwell. All Rights Reserved.
// Licensed under the BSD License. See LICENSE.txt in the project root for license information.

<<<<<<< HEAD
=======
/*
 * Copyright (c) 2012 The ANTLR Project. All rights reserved.
 * Use of this file is governed by the BSD-3-Clause license that
 * can be found in the LICENSE.txt file in the project root.
 */
>>>>>>> 94857db3
using System;
using System.Text;
using Antlr4.Runtime.Misc;
using Antlr4.Runtime.Sharpen;

namespace Antlr4.Runtime
{
    public class UnbufferedTokenStream : ITokenStream
    {
        protected internal ITokenSource tokenSource;

        /// <summary>A moving window buffer of the data being scanned.</summary>
        /// <remarks>
        /// A moving window buffer of the data being scanned. While there's a marker,
        /// we keep adding to buffer. Otherwise,
        /// <see cref="Consume()">consume()</see>
        /// resets so
        /// we start filling at index 0 again.
        /// </remarks>
        protected internal IToken[] tokens;

        /// <summary>
        /// The number of tokens currently in
        /// <see cref="tokens">tokens</see>
        /// .
        /// <p>This is not the buffer capacity, that's
        /// <c>tokens.length</c>
        /// .</p>
        /// </summary>
        protected internal int n;

        /// <summary>
        /// 0..n-1 index into
        /// <see cref="tokens">tokens</see>
        /// of next token.
        /// <p>The
        /// <c>LT(1)</c>
        /// token is
        /// <c>tokens[p]</c>
        /// . If
        /// <c>p == n</c>
        /// , we are
        /// out of buffered tokens.</p>
        /// </summary>
        protected internal int p = 0;

        /// <summary>
        /// Count up with
        /// <see cref="Mark()">mark()</see>
        /// and down with
        /// <see cref="Release(int)">release()</see>
        /// . When we
        /// <c>release()</c>
        /// the last mark,
        /// <c>numMarkers</c>
        /// reaches 0 and we reset the buffer. Copy
        /// <c>tokens[p]..tokens[n-1]</c>
        /// to
        /// <c>tokens[0]..tokens[(n-1)-p]</c>
        /// .
        /// </summary>
        protected internal int numMarkers = 0;

        /// <summary>
        /// This is the
        /// <c>LT(-1)</c>
        /// token for the current position.
        /// </summary>
        protected internal IToken lastToken;

        /// <summary>
        /// When
        /// <c>numMarkers &gt; 0</c>
        /// , this is the
        /// <c>LT(-1)</c>
        /// token for the
        /// first token in
        /// <see cref="tokens"/>
        /// . Otherwise, this is
        /// <see langword="null"/>
        /// .
        /// </summary>
        protected internal IToken lastTokenBufferStart;

        /// <summary>Absolute token index.</summary>
        /// <remarks>
        /// Absolute token index. It's the index of the token about to be read via
        /// <c>LT(1)</c>
        /// . Goes from 0 to the number of tokens in the entire stream,
        /// although the stream size is unknown before the end is reached.
        /// <p>This value is used to set the token indexes if the stream provides tokens
        /// that implement
        /// <see cref="IWritableToken"/>
        /// .</p>
        /// </remarks>
        protected internal int currentTokenIndex = 0;

        public UnbufferedTokenStream(ITokenSource tokenSource)
            : this(tokenSource, 256)
        {
        }

        public UnbufferedTokenStream(ITokenSource tokenSource, int bufferSize)
        {
            this.tokenSource = tokenSource;
            this.tokens = new IToken[bufferSize];
            n = 0;
            Fill(1);
        }

        // prime the pump
        public virtual IToken Get(int i)
        {
            int bufferStartIndex = GetBufferStartIndex();
            if (i < bufferStartIndex || i >= bufferStartIndex + n)
            {
                throw new ArgumentOutOfRangeException("get(" + i + ") outside buffer: " + bufferStartIndex + ".." + (bufferStartIndex + n));
            }
            return tokens[i - bufferStartIndex];
        }

        public virtual IToken Lt(int i)
        {
            if (i == -1)
            {
                return lastToken;
            }
            Sync(i);
            int index = p + i - 1;
            if (index < 0)
            {
                throw new ArgumentOutOfRangeException("LT(" + i + ") gives negative index");
            }
            if (index >= n)
            {
                System.Diagnostics.Debug.Assert(n > 0 && tokens[n - 1].Type == TokenConstants.Eof);
                return tokens[n - 1];
            }
            return tokens[index];
        }

        public virtual int La(int i)
        {
            return Lt(i).Type;
        }

        public virtual ITokenSource TokenSource
        {
            get
            {
                return tokenSource;
            }
        }

        [return: NotNull]
        public virtual string GetText()
        {
            return string.Empty;
        }

        [return: NotNull]
        public virtual string GetText(RuleContext ctx)
        {
            return GetText(ctx.SourceInterval);
        }

        [return: NotNull]
        public virtual string GetText(IToken start, IToken stop)
        {
            if (start != null && stop != null)
            {
                return GetText(Interval.Of(start.TokenIndex, stop.TokenIndex));
            }
            throw new NotSupportedException("The specified start and stop symbols are not supported.");
        }

        public virtual void Consume()
        {
            if (La(1) == TokenConstants.Eof)
            {
                throw new InvalidOperationException("cannot consume EOF");
            }
            // buf always has at least tokens[p==0] in this method due to ctor
            lastToken = tokens[p];
            // track last token for LT(-1)
            // if we're at last token and no markers, opportunity to flush buffer
            if (p == n - 1 && numMarkers == 0)
            {
                n = 0;
                p = -1;
                // p++ will leave this at 0
                lastTokenBufferStart = lastToken;
            }
            p++;
            currentTokenIndex++;
            Sync(1);
        }

        /// <summary>
        /// Make sure we have 'need' elements from current position
        /// <see cref="p">p</see>
        /// . Last valid
        /// <c>p</c>
        /// index is
        /// <c>tokens.length-1</c>
        /// .
        /// <c>p+need-1</c>
        /// is the tokens index 'need' elements
        /// ahead.  If we need 1 element,
        /// <c>(p+1-1)==p</c>
        /// must be less than
        /// <c>tokens.length</c>
        /// .
        /// </summary>
        protected internal virtual void Sync(int want)
        {
            int need = (p + want - 1) - n + 1;
            // how many more elements we need?
            if (need > 0)
            {
                Fill(need);
            }
        }

        /// <summary>
        /// Add
        /// <paramref name="n"/>
        /// elements to the buffer. Returns the number of tokens
        /// actually added to the buffer. If the return value is less than
        /// <paramref name="n"/>
        /// ,
        /// then EOF was reached before
        /// <paramref name="n"/>
        /// tokens could be added.
        /// </summary>
        protected internal virtual int Fill(int n)
        {
            for (int i = 0; i < n; i++)
            {
                if (this.n > 0 && tokens[this.n - 1].Type == TokenConstants.Eof)
                {
                    return i;
                }
                IToken t = tokenSource.NextToken();
                Add(t);
            }
            return n;
        }

        protected internal virtual void Add([NotNull] IToken t)
        {
            if (n >= tokens.Length)
            {
                tokens = Arrays.CopyOf(tokens, tokens.Length * 2);
            }
            if (t is IWritableToken)
            {
                ((IWritableToken)t).TokenIndex = GetBufferStartIndex() + n;
            }
            tokens[n++] = t;
        }

        /// <summary>Return a marker that we can release later.</summary>
        /// <remarks>
        /// Return a marker that we can release later.
        /// <p>The specific marker value used for this class allows for some level of
        /// protection against misuse where
        /// <c>seek()</c>
        /// is called on a mark or
        /// <c>release()</c>
        /// is called in the wrong order.</p>
        /// </remarks>
        public virtual int Mark()
        {
            if (numMarkers == 0)
            {
                lastTokenBufferStart = lastToken;
            }
            int mark = -numMarkers - 1;
            numMarkers++;
            return mark;
        }

        public virtual void Release(int marker)
        {
            int expectedMark = -numMarkers;
            if (marker != expectedMark)
            {
                throw new InvalidOperationException("release() called with an invalid marker.");
            }
            numMarkers--;
            if (numMarkers == 0)
            {
                // can we release buffer?
                if (p > 0)
                {
                    // Copy tokens[p]..tokens[n-1] to tokens[0]..tokens[(n-1)-p], reset ptrs
                    // p is last valid token; move nothing if p==n as we have no valid char
                    System.Array.Copy(tokens, p, tokens, 0, n - p);
                    // shift n-p tokens from p to 0
                    n = n - p;
                    p = 0;
                }
                lastTokenBufferStart = lastToken;
            }
        }

        public virtual int Index
        {
            get
            {
                return currentTokenIndex;
            }
        }

        public virtual void Seek(int index)
        {
            // seek to absolute index
            if (index == currentTokenIndex)
            {
                return;
            }
            if (index > currentTokenIndex)
            {
                Sync(index - currentTokenIndex);
                index = Math.Min(index, GetBufferStartIndex() + n - 1);
            }
            int bufferStartIndex = GetBufferStartIndex();
            int i = index - bufferStartIndex;
            if (i < 0)
            {
                throw new ArgumentException("cannot seek to negative index " + index);
            }
            else
            {
                if (i >= n)
                {
                    throw new NotSupportedException("seek to index outside buffer: " + index + " not in " + bufferStartIndex + ".." + (bufferStartIndex + n));
                }
            }
            p = i;
            currentTokenIndex = index;
            if (p == 0)
            {
                lastToken = lastTokenBufferStart;
            }
            else
            {
                lastToken = tokens[p - 1];
            }
        }

        public virtual int Size
        {
            get
            {
                throw new NotSupportedException("Unbuffered stream cannot know its size");
            }
        }

        public virtual string SourceName
        {
            get
            {
                return tokenSource.SourceName;
            }
        }

        [return: NotNull]
        public virtual string GetText(Interval interval)
        {
            int bufferStartIndex = GetBufferStartIndex();
            int bufferStopIndex = bufferStartIndex + tokens.Length - 1;
            int start = interval.a;
            int stop = interval.b;
            if (start < bufferStartIndex || stop > bufferStopIndex)
            {
                throw new NotSupportedException("interval " + interval + " not in token buffer window: " + bufferStartIndex + ".." + bufferStopIndex);
            }
            int a = start - bufferStartIndex;
            int b = stop - bufferStartIndex;
            StringBuilder buf = new StringBuilder();
            for (int i = a; i <= b; i++)
            {
                IToken t = tokens[i];
                buf.Append(t.Text);
            }
            return buf.ToString();
        }

        protected internal int GetBufferStartIndex()
        {
            return currentTokenIndex - p;
        }
    }
}<|MERGE_RESOLUTION|>--- conflicted
+++ resolved
@@ -1,14 +1,6 @@
 // Copyright (c) Terence Parr, Sam Harwell. All Rights Reserved.
 // Licensed under the BSD License. See LICENSE.txt in the project root for license information.
 
-<<<<<<< HEAD
-=======
-/*
- * Copyright (c) 2012 The ANTLR Project. All rights reserved.
- * Use of this file is governed by the BSD-3-Clause license that
- * can be found in the LICENSE.txt file in the project root.
- */
->>>>>>> 94857db3
 using System;
 using System.Text;
 using Antlr4.Runtime.Misc;
