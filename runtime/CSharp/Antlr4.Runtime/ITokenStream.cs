--- conflicted
+++ resolved
@@ -170,12 +170,7 @@
         /// <see cref="GetText(Antlr4.Runtime.Misc.Interval)">GetText(Antlr4.Runtime.Misc.Interval)</see>
         /// , but may be
         /// optimized by the specific implementation.
-<<<<<<< HEAD
-        /// <p/>
-        /// If
-=======
         /// <p>If
->>>>>>> 5b9c45fb
         /// <code>ctx.getSourceInterval()</code>
         /// does not return a valid interval of
         /// tokens provided by this stream, the behavior is unspecified.</p>
