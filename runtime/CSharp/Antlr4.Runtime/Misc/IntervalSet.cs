// Copyright (c) Terence Parr, Sam Harwell. All Rights Reserved.
// Licensed under the BSD License. See LICENSE.txt in the project root for license information.

<<<<<<< HEAD
=======
/*
 * Copyright (c) 2012 The ANTLR Project. All rights reserved.
 * Use of this file is governed by the BSD-3-Clause license that
 * can be found in the LICENSE.txt file in the project root.
 */
>>>>>>> 94857db3
using System;
using System.Collections.Generic;
using System.Linq;
using System.Text;
using Antlr4.Runtime;
using Antlr4.Runtime.Sharpen;

namespace Antlr4.Runtime.Misc
{
    /// <summary>
    /// This class implements the
    /// <see cref="IIntSet"/>
    /// backed by a sorted array of
    /// non-overlapping intervals. It is particularly efficient for representing
    /// large collections of numbers, where the majority of elements appear as part
    /// of a sequential range of numbers that are all part of the set. For example,
    /// the set { 1, 2, 3, 4, 7, 8 } may be represented as { [1, 4], [7, 8] }.
    /// <p>
    /// This class is able to represent sets containing any combination of values in
    /// the range
    /// <see cref="int.MinValue"/>
    /// to
    /// <see cref="int.MaxValue"/>
    /// (inclusive).</p>
    /// </summary>
    public class IntervalSet : IIntSet
    {
        public static readonly Antlr4.Runtime.Misc.IntervalSet CompleteCharSet = Antlr4.Runtime.Misc.IntervalSet.Of(Lexer.MinCharValue, Lexer.MaxCharValue);

        public static readonly Antlr4.Runtime.Misc.IntervalSet EmptySet = new Antlr4.Runtime.Misc.IntervalSet();

        static IntervalSet()
        {
            CompleteCharSet.SetReadonly(true);
            EmptySet.SetReadonly(true);
        }

        /// <summary>The list of sorted, disjoint intervals.</summary>
        protected internal IList<Interval> intervals;

        protected internal bool @readonly;

        public IntervalSet(IList<Interval> intervals)
        {
            this.intervals = intervals;
        }

        public IntervalSet(Antlr4.Runtime.Misc.IntervalSet set)
            : this()
        {
            AddAll(set);
        }

        public IntervalSet(params int[] els)
        {
            if (els == null)
            {
                intervals = new List<Interval>(2);
            }
            else
            {
                // most sets are 1 or 2 elements
                intervals = new List<Interval>(els.Length);
                foreach (int e in els)
                {
                    Add(e);
                }
            }
        }

        /// <summary>Create a set with a single element, el.</summary>
        [return: NotNull]
        public static Antlr4.Runtime.Misc.IntervalSet Of(int a)
        {
            Antlr4.Runtime.Misc.IntervalSet s = new Antlr4.Runtime.Misc.IntervalSet();
            s.Add(a);
            return s;
        }

        /// <summary>Create a set with all ints within range [a..b] (inclusive)</summary>
        public static Antlr4.Runtime.Misc.IntervalSet Of(int a, int b)
        {
            Antlr4.Runtime.Misc.IntervalSet s = new Antlr4.Runtime.Misc.IntervalSet();
            s.Add(a, b);
            return s;
        }

        public virtual void Clear()
        {
            if (@readonly)
            {
                throw new InvalidOperationException("can't alter readonly IntervalSet");
            }
            intervals.Clear();
        }

        /// <summary>Add a single element to the set.</summary>
        /// <remarks>
        /// Add a single element to the set.  An isolated element is stored
        /// as a range el..el.
        /// </remarks>
        public virtual void Add(int el)
        {
            if (@readonly)
            {
                throw new InvalidOperationException("can't alter readonly IntervalSet");
            }
            Add(el, el);
        }

        /// <summary>Add interval; i.e., add all integers from a to b to set.</summary>
        /// <remarks>
        /// Add interval; i.e., add all integers from a to b to set.
        /// If b&lt;a, do nothing.
        /// Keep list in sorted order (by left range value).
        /// If overlap, combine ranges.  For example,
        /// If this is {1..5, 10..20}, adding 6..7 yields
        /// {1..5, 6..7, 10..20}.  Adding 4..8 yields {1..8, 10..20}.
        /// </remarks>
        public virtual void Add(int a, int b)
        {
            Add(Interval.Of(a, b));
        }

        // copy on write so we can cache a..a intervals and sets of that
        protected internal virtual void Add(Interval addition)
        {
            if (@readonly)
            {
                throw new InvalidOperationException("can't alter readonly IntervalSet");
            }
            //System.out.println("add "+addition+" to "+intervals.toString());
            if (addition.b < addition.a)
            {
                return;
            }
            // find position in list
            // Use iterators as we modify list in place
            for (int i = 0; i < intervals.Count; i++)
            {
                Interval r = intervals[i];
                if (addition.Equals(r))
                {
                    return;
                }
                if (addition.Adjacent(r) || !addition.Disjoint(r))
                {
                    // next to each other, make a single larger interval
                    Interval bigger = addition.Union(r);
                    intervals[i] = bigger;
                    // make sure we didn't just create an interval that
                    // should be merged with next interval in list
                    while (i < intervals.Count - 1)
                    {
                        i++;
                        Interval next = intervals[i];
                        if (!bigger.Adjacent(next) && bigger.Disjoint(next))
                        {
                            break;
                        }
                        // if we bump up against or overlap next, merge
                        intervals.RemoveAt(i);
                        // remove this one
                        i--;
                        // move backwards to what we just set
                        intervals[i] = bigger.Union(next);
                        // set to 3 merged ones
                    }
                    // first call to next after previous duplicates the result
                    return;
                }
                if (addition.StartsBeforeDisjoint(r))
                {
                    // insert before r
                    intervals.Insert(i, addition);
                    return;
                }
            }
            // if disjoint and after r, a future iteration will handle it
            // ok, must be after last interval (and disjoint from last interval)
            // just add it
            intervals.Add(addition);
        }

        /// <summary>combine all sets in the array returned the or'd value</summary>
        public static Antlr4.Runtime.Misc.IntervalSet Or(Antlr4.Runtime.Misc.IntervalSet[] sets)
        {
            Antlr4.Runtime.Misc.IntervalSet r = new Antlr4.Runtime.Misc.IntervalSet();
            foreach (Antlr4.Runtime.Misc.IntervalSet s in sets)
            {
                r.AddAll(s);
            }
            return r;
        }

        public virtual Antlr4.Runtime.Misc.IntervalSet AddAll(IIntSet set)
        {
            if (set == null)
            {
                return this;
            }
            if (set is Antlr4.Runtime.Misc.IntervalSet)
            {
                Antlr4.Runtime.Misc.IntervalSet other = (Antlr4.Runtime.Misc.IntervalSet)set;
                // walk set and add each interval
                int n = other.intervals.Count;
                for (int i = 0; i < n; i++)
                {
                    Interval I = other.intervals[i];
                    this.Add(I.a, I.b);
                }
            }
            else
            {
                foreach (int value in set.ToList())
                {
                    Add(value);
                }
            }
            return this;
        }

        public virtual Antlr4.Runtime.Misc.IntervalSet Complement(int minElement, int maxElement)
        {
            return this.Complement(Antlr4.Runtime.Misc.IntervalSet.Of(minElement, maxElement));
        }

        /// <summary>
        /// <inheritDoc/>
        /// 
        /// </summary>
        public virtual Antlr4.Runtime.Misc.IntervalSet Complement(IIntSet vocabulary)
        {
            if (vocabulary == null || vocabulary.IsNil)
            {
                return null;
            }
            // nothing in common with null set
            Antlr4.Runtime.Misc.IntervalSet vocabularyIS;
            if (vocabulary is Antlr4.Runtime.Misc.IntervalSet)
            {
                vocabularyIS = (Antlr4.Runtime.Misc.IntervalSet)vocabulary;
            }
            else
            {
                vocabularyIS = new Antlr4.Runtime.Misc.IntervalSet();
                vocabularyIS.AddAll(vocabulary);
            }
            return vocabularyIS.Subtract(this);
        }

        public virtual Antlr4.Runtime.Misc.IntervalSet Subtract(IIntSet a)
        {
            if (a == null || a.IsNil)
            {
                return new Antlr4.Runtime.Misc.IntervalSet(this);
            }
            if (a is Antlr4.Runtime.Misc.IntervalSet)
            {
                return Subtract(this, (Antlr4.Runtime.Misc.IntervalSet)a);
            }
            Antlr4.Runtime.Misc.IntervalSet other = new Antlr4.Runtime.Misc.IntervalSet();
            other.AddAll(a);
            return Subtract(this, other);
        }

        /// <summary>Compute the set difference between two interval sets.</summary>
        /// <remarks>
        /// Compute the set difference between two interval sets. The specific
        /// operation is
        /// <c>left - right</c>
        /// . If either of the input sets is
        /// <see langword="null"/>
        /// , it is treated as though it was an empty set.
        /// </remarks>
<<<<<<< HEAD
        [return: NotNull]
        public static Antlr4.Runtime.Misc.IntervalSet Subtract(Antlr4.Runtime.Misc.IntervalSet left, Antlr4.Runtime.Misc.IntervalSet right)
=======
        [NotNull]
        public static Antlr4.Runtime.Misc.IntervalSet Subtract([Nullable] Antlr4.Runtime.Misc.IntervalSet left, [Nullable] Antlr4.Runtime.Misc.IntervalSet right)
>>>>>>> 94857db3
        {
            if (left == null || left.IsNil)
            {
                return new Antlr4.Runtime.Misc.IntervalSet();
            }
            Antlr4.Runtime.Misc.IntervalSet result = new Antlr4.Runtime.Misc.IntervalSet(left);
            if (right == null || right.IsNil)
            {
                // right set has no elements; just return the copy of the current set
                return result;
            }
            int resultI = 0;
            int rightI = 0;
            while (resultI < result.intervals.Count && rightI < right.intervals.Count)
            {
                Interval resultInterval = result.intervals[resultI];
                Interval rightInterval = right.intervals[rightI];
                // operation: (resultInterval - rightInterval) and update indexes
                if (rightInterval.b < resultInterval.a)
                {
                    rightI++;
                    continue;
                }
                if (rightInterval.a > resultInterval.b)
                {
                    resultI++;
                    continue;
                }
                Interval? beforeCurrent = null;
                Interval? afterCurrent = null;
                if (rightInterval.a > resultInterval.a)
                {
                    beforeCurrent = new Interval(resultInterval.a, rightInterval.a - 1);
                }
                if (rightInterval.b < resultInterval.b)
                {
                    afterCurrent = new Interval(rightInterval.b + 1, resultInterval.b);
                }
                if (beforeCurrent != null)
                {
                    if (afterCurrent != null)
                    {
                        // split the current interval into two
                        result.intervals[resultI] = beforeCurrent.Value;
                        result.intervals.Insert(resultI + 1, afterCurrent.Value);
                        resultI++;
                        rightI++;
                        continue;
                    }
                    else
                    {
                        // replace the current interval
                        result.intervals[resultI] = beforeCurrent.Value;
                        resultI++;
                        continue;
                    }
                }
                else
                {
                    if (afterCurrent != null)
                    {
                        // replace the current interval
                        result.intervals[resultI] = afterCurrent.Value;
                        rightI++;
                        continue;
                    }
                    else
                    {
                        // remove the current interval (thus no need to increment resultI)
                        result.intervals.RemoveAt(resultI);
                        continue;
                    }
                }
            }
            // If rightI reached right.intervals.size(), no more intervals to subtract from result.
            // If resultI reached result.intervals.size(), we would be subtracting from an empty set.
            // Either way, we are done.
            return result;
        }

        public virtual Antlr4.Runtime.Misc.IntervalSet Or(IIntSet a)
        {
            Antlr4.Runtime.Misc.IntervalSet o = new Antlr4.Runtime.Misc.IntervalSet();
            o.AddAll(this);
            o.AddAll(a);
            return o;
        }

        /// <summary>
        /// <inheritDoc/>
        /// 
        /// </summary>
        public virtual Antlr4.Runtime.Misc.IntervalSet And(IIntSet other)
        {
            if (other == null)
            {
                //|| !(other instanceof IntervalSet) ) {
                return null;
            }
            // nothing in common with null set
            IList<Interval> myIntervals = this.intervals;
            IList<Interval> theirIntervals = ((Antlr4.Runtime.Misc.IntervalSet)other).intervals;
            Antlr4.Runtime.Misc.IntervalSet intersection = null;
            int mySize = myIntervals.Count;
            int theirSize = theirIntervals.Count;
            int i = 0;
            int j = 0;
            // iterate down both interval lists looking for nondisjoint intervals
            while (i < mySize && j < theirSize)
            {
                Interval mine = myIntervals[i];
                Interval theirs = theirIntervals[j];
                //System.out.println("mine="+mine+" and theirs="+theirs);
                if (mine.StartsBeforeDisjoint(theirs))
                {
                    // move this iterator looking for interval that might overlap
                    i++;
                }
                else
                {
                    if (theirs.StartsBeforeDisjoint(mine))
                    {
                        // move other iterator looking for interval that might overlap
                        j++;
                    }
                    else
                    {
                        if (mine.ProperlyContains(theirs))
                        {
                            // overlap, add intersection, get next theirs
                            if (intersection == null)
                            {
                                intersection = new Antlr4.Runtime.Misc.IntervalSet();
                            }
                            intersection.Add(mine.Intersection(theirs));
                            j++;
                        }
                        else
                        {
                            if (theirs.ProperlyContains(mine))
                            {
                                // overlap, add intersection, get next mine
                                if (intersection == null)
                                {
                                    intersection = new Antlr4.Runtime.Misc.IntervalSet();
                                }
                                intersection.Add(mine.Intersection(theirs));
                                i++;
                            }
                            else
                            {
                                if (!mine.Disjoint(theirs))
                                {
                                    // overlap, add intersection
                                    if (intersection == null)
                                    {
                                        intersection = new Antlr4.Runtime.Misc.IntervalSet();
                                    }
                                    intersection.Add(mine.Intersection(theirs));
                                    // Move the iterator of lower range [a..b], but not
                                    // the upper range as it may contain elements that will collide
                                    // with the next iterator. So, if mine=[0..115] and
                                    // theirs=[115..200], then intersection is 115 and move mine
                                    // but not theirs as theirs may collide with the next range
                                    // in thisIter.
                                    // move both iterators to next ranges
                                    if (mine.StartsAfterNonDisjoint(theirs))
                                    {
                                        j++;
                                    }
                                    else
                                    {
                                        if (theirs.StartsAfterNonDisjoint(mine))
                                        {
                                            i++;
                                        }
                                    }
                                }
                            }
                        }
                    }
                }
            }
            if (intersection == null)
            {
                return new Antlr4.Runtime.Misc.IntervalSet();
            }
            return intersection;
        }

        /// <summary>
        /// <inheritDoc/>
        /// 
        /// </summary>
        public virtual bool Contains(int el)
        {
            int n = intervals.Count;
            for (int i = 0; i < n; i++)
            {
                Interval I = intervals[i];
                int a = I.a;
                int b = I.b;
                if (el < a)
                {
                    break;
                }
                // list is sorted and el is before this interval; not here
                if (el >= a && el <= b)
                {
                    return true;
                }
            }
            // found in this interval
            return false;
        }

        /// <summary>
        /// <inheritDoc/>
        /// 
        /// </summary>
        public virtual bool IsNil
        {
            get
            {
/*
		for (ListIterator iter = intervals.listIterator(); iter.hasNext();) {
            Interval I = (Interval) iter.next();
            if ( el<I.a ) {
                break; // list is sorted and el is before this interval; not here
            }
            if ( el>=I.a && el<=I.b ) {
                return true; // found in this interval
<<<<<<< HEAD
                }
                }
                return false;
                */
                return intervals == null || intervals.Count == 0;
=======
            }
        }
        return false;
        */
                return intervals == null || intervals.IsEmpty();
>>>>>>> 94857db3
            }
        }

        /// <summary>
        /// <inheritDoc/>
        /// 
        /// </summary>
        public virtual int SingleElement
        {
            get
            {
                if (intervals != null && intervals.Count == 1)
                {
                    Interval I = intervals[0];
                    if (I.a == I.b)
                    {
                        return I.a;
                    }
                }
                return TokenConstants.InvalidType;
            }
        }

        /// <summary>Returns the maximum value contained in the set.</summary>
        /// <returns>
        /// the maximum value contained in the set. If the set is empty, this
        /// method returns
        /// <see cref="TokenConstants.InvalidType"/>
        /// .
        /// </returns>
        public virtual int MaxElement
        {
            get
            {
                if (IsNil)
                {
                    return TokenConstants.InvalidType;
                }
                Interval last = intervals[intervals.Count - 1];
                return last.b;
            }
        }

        /// <summary>Returns the minimum value contained in the set.</summary>
        /// <returns>
        /// the minimum value contained in the set. If the set is empty, this
        /// method returns
        /// <see cref="TokenConstants.InvalidType"/>
        /// .
        /// </returns>
        public virtual int MinElement
        {
            get
            {
                if (IsNil)
                {
                    return TokenConstants.InvalidType;
                }
                return intervals[0].a;
            }
        }

        /// <summary>Return a list of Interval objects.</summary>
        public virtual IList<Interval> GetIntervals()
        {
            return intervals;
        }

        public override int GetHashCode()
        {
            int hash = MurmurHash.Initialize();
            foreach (Interval I in intervals)
            {
                hash = MurmurHash.Update(hash, I.a);
                hash = MurmurHash.Update(hash, I.b);
            }
            hash = MurmurHash.Finish(hash, intervals.Count * 2);
            return hash;
        }

        /// <summary>
        /// Are two IntervalSets equal?  Because all intervals are sorted
        /// and disjoint, equals is a simple linear walk over both lists
        /// to make sure they are the same.
        /// </summary>
        /// <remarks>
        /// Are two IntervalSets equal?  Because all intervals are sorted
        /// and disjoint, equals is a simple linear walk over both lists
        /// to make sure they are the same.  Interval.equals() is used
        /// by the List.equals() method to check the ranges.
        /// </remarks>
        public override bool Equals(object obj)
        {
            if (obj == null || !(obj is Antlr4.Runtime.Misc.IntervalSet))
            {
                return false;
            }
            Antlr4.Runtime.Misc.IntervalSet other = (Antlr4.Runtime.Misc.IntervalSet)obj;
            return this.intervals.SequenceEqual(other.intervals);
        }

        public override string ToString()
        {
            return ToString(false);
        }

        public virtual string ToString(bool elemAreChar)
        {
            StringBuilder buf = new StringBuilder();
            if (this.intervals == null || this.intervals.Count == 0)
            {
                return "{}";
            }
            if (this.Count > 1)
            {
                buf.Append("{");
            }

            bool first = true;
            foreach (Interval I in intervals)
            {
                if (!first)
                    buf.Append(", ");

                first = false;
                int a = I.a;
                int b = I.b;
                if (a == b)
                {
                    if (a == TokenConstants.Eof)
                    {
                        buf.Append("<EOF>");
                    }
                    else
                    {
                        if (elemAreChar)
                        {
                            buf.Append("'").Append((char)a).Append("'");
                        }
                        else
                        {
                            buf.Append(a);
                        }
                    }
                }
                else
                {
                    if (elemAreChar)
                    {
                        buf.Append("'").Append((char)a).Append("'..'").Append((char)b).Append("'");
                    }
                    else
                    {
                        buf.Append(a).Append("..").Append(b);
                    }
                }
            }
            if (this.Count > 1)
            {
                buf.Append("}");
            }
            return buf.ToString();
        }

        [System.ObsoleteAttribute(@"Use ToString(Antlr4.Runtime.IVocabulary) instead.")]
        public virtual string ToString(string[] tokenNames)
        {
            return ToString(Vocabulary.FromTokenNames(tokenNames));
        }

        public virtual string ToString([NotNull] IVocabulary vocabulary)
        {
            StringBuilder buf = new StringBuilder();
            if (this.intervals == null || this.intervals.Count == 0)
            {
                return "{}";
            }
            if (this.Count > 1)
            {
                buf.Append("{");
            }

            bool first = true;
            foreach (Interval I in intervals)
            {
                if (!first)
                    buf.Append(", ");

                first = false;
                int a = I.a;
                int b = I.b;
                if (a == b)
                {
                    buf.Append(ElementName(vocabulary, a));
                }
                else
                {
                    for (int i = a; i <= b; i++)
                    {
                        if (i > a)
                        {
                            buf.Append(", ");
                        }
                        buf.Append(ElementName(vocabulary, i));
                    }
                }
            }
            if (this.Count > 1)
            {
                buf.Append("}");
            }
            return buf.ToString();
        }

        [System.ObsoleteAttribute(@"Use ElementName(Antlr4.Runtime.IVocabulary, int) instead.")]
        protected internal virtual string ElementName(string[] tokenNames, int a)
        {
            return ElementName(Vocabulary.FromTokenNames(tokenNames), a);
        }

<<<<<<< HEAD
        [return: NotNull]
        protected internal virtual string ElementName(IVocabulary vocabulary, int a)
=======
        [NotNull]
        protected internal virtual string ElementName([NotNull] IVocabulary vocabulary, int a)
>>>>>>> 94857db3
        {
            if (a == TokenConstants.Eof)
            {
                return "<EOF>";
            }
            else
            {
                if (a == TokenConstants.Epsilon)
                {
                    return "<EPSILON>";
                }
                else
                {
                    return vocabulary.GetDisplayName(a);
                }
            }
        }

        public virtual int Count
        {
            get
            {
                int n = 0;
                int numIntervals = intervals.Count;
                if (numIntervals == 1)
                {
                    Interval firstInterval = this.intervals[0];
                    return firstInterval.b - firstInterval.a + 1;
                }
                for (int i = 0; i < numIntervals; i++)
                {
                    Interval I = intervals[i];
                    n += (I.b - I.a + 1);
                }
                return n;
            }
        }

        public virtual List<int> ToIntegerList()
        {
            List<int> values = new List<int>(Count);
            int n = intervals.Count;
            for (int i = 0; i < n; i++)
            {
                Interval I = intervals[i];
                int a = I.a;
                int b = I.b;
                for (int v = a; v <= b; v++)
                {
                    values.Add(v);
                }
            }
            return values;
        }

        public virtual IList<int> ToList()
        {
            IList<int> values = new List<int>();
            int n = intervals.Count;
            for (int i = 0; i < n; i++)
            {
                Interval I = intervals[i];
                int a = I.a;
                int b = I.b;
                for (int v = a; v <= b; v++)
                {
                    values.Add(v);
                }
            }
            return values;
        }

        public virtual HashSet<int> ToSet()
        {
            HashSet<int> s = new HashSet<int>();
            foreach (Interval I in intervals)
            {
                int a = I.a;
                int b = I.b;
                for (int v = a; v <= b; v++)
                {
                    s.Add(v);
                }
            }
            return s;
        }

        public virtual int[] ToArray()
        {
            return ToIntegerList().ToArray();
        }

        public virtual void Remove(int el)
        {
            if (@readonly)
            {
                throw new InvalidOperationException("can't alter readonly IntervalSet");
            }
            int n = intervals.Count;
            for (int i = 0; i < n; i++)
            {
                Interval I = intervals[i];
                int a = I.a;
                int b = I.b;
                if (el < a)
                {
                    break;
                }
                // list is sorted and el is before this interval; not here
                // if whole interval x..x, rm
                if (el == a && el == b)
                {
                    intervals.RemoveAt(i);
                    break;
                }
                // if on left edge x..b, adjust left
                if (el == a)
                {
                    intervals[i] = Interval.Of(I.a + 1, I.b);
                    break;
                }
                // if on right edge a..x, adjust right
                if (el == b)
                {
                    intervals[i] = Interval.Of(I.a, I.b - 1);
                    break;
                }
                // if in middle a..x..b, split interval
                if (el > a && el < b)
                {
                    // found in this interval
                    int oldb = I.b;
                    intervals[i] = Interval.Of(I.a, el - 1);
                    // [a..x-1]
                    Add(el + 1, oldb);
                }
            }
        }

        public virtual bool IsReadOnly
        {
            get
            {
                // add [x+1..b]
                return @readonly;
            }
        }

        public virtual void SetReadonly(bool @readonly)
        {
            if (this.@readonly && !@readonly)
            {
                throw new InvalidOperationException("can't alter readonly IntervalSet");
            }
            this.@readonly = @readonly;
        }

        IIntSet IIntSet.AddAll(IIntSet set)
        {
            return AddAll(set);
        }

        IIntSet IIntSet.And(IIntSet a)
        {
            return And(a);
        }

        IIntSet IIntSet.Complement(IIntSet elements)
        {
            return Complement(elements);
        }

        IIntSet IIntSet.Or(IIntSet a)
        {
            return Or(a);
        }

        IIntSet IIntSet.Subtract(IIntSet a)
        {
            return Subtract(a);
        }
    }
}<|MERGE_RESOLUTION|>--- conflicted
+++ resolved
@@ -1,14 +1,6 @@
 // Copyright (c) Terence Parr, Sam Harwell. All Rights Reserved.
 // Licensed under the BSD License. See LICENSE.txt in the project root for license information.
 
-<<<<<<< HEAD
-=======
-/*
- * Copyright (c) 2012 The ANTLR Project. All rights reserved.
- * Use of this file is governed by the BSD-3-Clause license that
- * can be found in the LICENSE.txt file in the project root.
- */
->>>>>>> 94857db3
 using System;
 using System.Collections.Generic;
 using System.Linq;
@@ -284,13 +276,8 @@
         /// <see langword="null"/>
         /// , it is treated as though it was an empty set.
         /// </remarks>
-<<<<<<< HEAD
         [return: NotNull]
-        public static Antlr4.Runtime.Misc.IntervalSet Subtract(Antlr4.Runtime.Misc.IntervalSet left, Antlr4.Runtime.Misc.IntervalSet right)
-=======
-        [NotNull]
         public static Antlr4.Runtime.Misc.IntervalSet Subtract([Nullable] Antlr4.Runtime.Misc.IntervalSet left, [Nullable] Antlr4.Runtime.Misc.IntervalSet right)
->>>>>>> 94857db3
         {
             if (left == null || left.IsNil)
             {
@@ -523,19 +510,11 @@
             }
             if ( el>=I.a && el<=I.b ) {
                 return true; // found in this interval
-<<<<<<< HEAD
-                }
-                }
-                return false;
-                */
-                return intervals == null || intervals.Count == 0;
-=======
             }
         }
         return false;
         */
-                return intervals == null || intervals.IsEmpty();
->>>>>>> 94857db3
+                return intervals == null || intervals.Count == 0;
             }
         }
 
@@ -756,13 +735,8 @@
             return ElementName(Vocabulary.FromTokenNames(tokenNames), a);
         }
 
-<<<<<<< HEAD
         [return: NotNull]
-        protected internal virtual string ElementName(IVocabulary vocabulary, int a)
-=======
-        [NotNull]
         protected internal virtual string ElementName([NotNull] IVocabulary vocabulary, int a)
->>>>>>> 94857db3
         {
             if (a == TokenConstants.Eof)
             {
