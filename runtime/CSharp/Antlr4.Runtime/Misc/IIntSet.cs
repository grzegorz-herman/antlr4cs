--- conflicted
+++ resolved
@@ -1,14 +1,6 @@
 // Copyright (c) Terence Parr, Sam Harwell. All Rights Reserved.
 // Licensed under the BSD License. See LICENSE.txt in the project root for license information.
 
-<<<<<<< HEAD
-=======
-/*
- * Copyright (c) 2012 The ANTLR Project. All rights reserved.
- * Use of this file is governed by the BSD-3-Clause license that
- * can be found in the LICENSE.txt file in the project root.
- */
->>>>>>> 94857db3
 using System.Collections.Generic;
 using Antlr4.Runtime.Sharpen;
 
@@ -49,13 +41,8 @@
         /// IllegalStateException
         /// if the current set is read-only
         /// </exception>
-<<<<<<< HEAD
         [return: NotNull]
-        IIntSet AddAll(IIntSet set);
-=======
-        [NotNull]
         IIntSet AddAll([Nullable] IIntSet set);
->>>>>>> 94857db3
 
         /// <summary>
         /// Return a new
@@ -81,13 +68,8 @@
         /// may be returned in
         /// place of an empty result set.
         /// </returns>
-<<<<<<< HEAD
-        [return: Nullable]
-        IIntSet And(IIntSet a);
-=======
-        [Nullable]
+        [return: Nullable]
         IIntSet And([Nullable] IIntSet a);
->>>>>>> 94857db3
 
         /// <summary>
         /// Return a new
@@ -126,13 +108,8 @@
         /// <see langword="null"/>
         /// may be returned in place of an empty result set.
         /// </returns>
-<<<<<<< HEAD
-        [return: Nullable]
-        IIntSet Complement(IIntSet elements);
-=======
-        [Nullable]
+        [return: Nullable]
         IIntSet Complement([Nullable] IIntSet elements);
->>>>>>> 94857db3
 
         /// <summary>
         /// Return a new
@@ -165,13 +142,8 @@
         /// may be returned in place of an
         /// empty result set.
         /// </returns>
-<<<<<<< HEAD
-        [return: Nullable]
-        IIntSet Or(IIntSet a);
-=======
-        [Nullable]
+        [return: Nullable]
         IIntSet Or([Nullable] IIntSet a);
->>>>>>> 94857db3
 
         /// <summary>
         /// Return a new
@@ -210,13 +182,8 @@
         /// <see langword="null"/>
         /// may be returned in place of an empty result set.
         /// </returns>
-<<<<<<< HEAD
-        [return: Nullable]
-        IIntSet Subtract(IIntSet a);
-=======
-        [Nullable]
+        [return: Nullable]
         IIntSet Subtract([Nullable] IIntSet a);
->>>>>>> 94857db3
 
         /// <summary>Return the total number of elements represented by the current set.</summary>
         /// <returns>
