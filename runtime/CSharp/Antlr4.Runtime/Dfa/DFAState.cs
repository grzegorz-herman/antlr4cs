--- conflicted
+++ resolved
@@ -239,7 +239,6 @@
         {
             get
             {
-<<<<<<< HEAD
                 var map = contextEdges.ToMap();
                 if (map.ContainsKey(-1))
                 {
@@ -265,27 +264,6 @@
 #else
                         map = new ReadOnlyDictionary<int, DFAState>(new SortedDictionary<int, DFAState>(result));
 #endif
-=======
-                IDictionary<int, DFAState> map = contextEdges.ToMap();
-                if (map.Contains(-1))
-                {
-                    if (map.Count == 1)
-                    {
-                        return Antlr4.Runtime.Sharpen.Collections.SingletonMap(PredictionContext.EmptyFullStateKey, map[-1]);
-                    }
-                    else
-                    {
-                        try
-                        {
-                            map[PredictionContext.EmptyFullStateKey] = Sharpen.Collections.Remove(map, -1);
-                        }
-                        catch (NotSupportedException)
-                        {
-                            // handles read only, non-singleton maps
-                            map = new LinkedHashMap<int, DFAState>(map);
-                            map[PredictionContext.EmptyFullStateKey] = Sharpen.Collections.Remove(map, -1);
-                        }
->>>>>>> 728508bd
                     }
                 }
                 return map;
