// Copyright (c) Terence Parr, Sam Harwell. All Rights Reserved.
// Licensed under the BSD License. See LICENSE.txt in the project root for license information.

<<<<<<< HEAD
using System;
using System.Collections.Generic;
using System.Collections.ObjectModel;
=======
/*
 * Copyright (c) 2012 The ANTLR Project. All rights reserved.
 * Use of this file is governed by the BSD-3-Clause license that
 * can be found in the LICENSE.txt file in the project root.
 */
using System;
using System.Collections.Generic;
using Antlr4.Runtime.Misc;
>>>>>>> 94857db3
using Antlr4.Runtime.Sharpen;

namespace Antlr4.Runtime.Dfa
{
    /// <author>Sam Harwell</author>
    public sealed class SparseEdgeMap<T> : AbstractEdgeMap<T>
        where T : class
    {
        private const int DefaultMaxSize = 5;

        private readonly int[] keys;

        private readonly List<T> values;

        public SparseEdgeMap(int minIndex, int maxIndex)
            : this(minIndex, maxIndex, DefaultMaxSize)
        {
        }

        public SparseEdgeMap(int minIndex, int maxIndex, int maxSparseSize)
            : base(minIndex, maxIndex)
        {
            this.keys = new int[maxSparseSize];
            this.values = new List<T>(maxSparseSize);
        }

        private SparseEdgeMap([NotNull] Antlr4.Runtime.Dfa.SparseEdgeMap<T> map, int maxSparseSize)
            : base(map.minIndex, map.maxIndex)
        {
            lock (map)
            {
                if (maxSparseSize < map.values.Count)
                {
                    throw new ArgumentException();
                }
                keys = Arrays.CopyOf(map.keys, maxSparseSize);
                values = new List<T>(maxSparseSize);
                values.AddRange(map.Values);
            }
        }

        public int[] Keys
        {
            get
            {
                return keys;
            }
        }

        public IList<T> Values
        {
            get
            {
                return values;
            }
        }

        public int MaxSparseSize
        {
            get
            {
                return keys.Length;
            }
        }

        public override int Count
        {
            get
            {
                return values.Count;
            }
        }

        public override bool IsEmpty
        {
            get
            {
                return values.Count == 0;
            }
        }

        public override bool ContainsKey(int key)
        {
            return this[key] != null;
        }

        public override T this[int key]
        {
            get
            {
                // Special property of this collection: values are only even added to
                // the end, else a new object is returned from put(). Therefore no lock
                // is required in this method.
                int index = System.Array.BinarySearch(keys, 0, Count, key);
                if (index < 0)
                {
                    return null;
                }
                return values[index];
            }
        }

        public override AbstractEdgeMap<T> Put(int key, T value)
        {
            if (key < minIndex || key > maxIndex)
            {
                return this;
            }
            if (value == null)
            {
                return Remove(key);
            }
            lock (this)
            {
                int index = System.Array.BinarySearch(keys, 0, Count, key);
                if (index >= 0)
                {
                    // replace existing entry
                    values[index] = value;
                    return this;
                }
                System.Diagnostics.Debug.Assert(index < 0 && value != null);
                int insertIndex = -index - 1;
                if (Count < MaxSparseSize && insertIndex == Count)
                {
                    // stay sparse and add new entry
                    keys[insertIndex] = key;
                    values.Add(value);
                    return this;
                }
                int desiredSize = Count >= MaxSparseSize ? MaxSparseSize * 2 : MaxSparseSize;
                int space = maxIndex - minIndex + 1;
                // SparseEdgeMap only uses less memory than ArrayEdgeMap up to half the size of the symbol space
                if (desiredSize >= space / 2)
                {
                    ArrayEdgeMap<T> arrayMap = new ArrayEdgeMap<T>(minIndex, maxIndex);
                    arrayMap = ((ArrayEdgeMap<T>)arrayMap.PutAll(this));
                    arrayMap.Put(key, value);
                    return arrayMap;
                }
                else
                {
                    Antlr4.Runtime.Dfa.SparseEdgeMap<T> resized = new Antlr4.Runtime.Dfa.SparseEdgeMap<T>(this, desiredSize);
                    System.Array.Copy(resized.keys, insertIndex, resized.keys, insertIndex + 1, Count - insertIndex);
                    resized.keys[insertIndex] = key;
                    resized.values.Insert(insertIndex, value);
                    return resized;
                }
            }
        }

        public override AbstractEdgeMap<T> Remove(int key)
        {
            lock (this)
            {
                int index = System.Array.BinarySearch(keys, 0, Count, key);
                if (index < 0)
                {
                    return this;
                }
                Antlr4.Runtime.Dfa.SparseEdgeMap<T> result = new Antlr4.Runtime.Dfa.SparseEdgeMap<T>(this, MaxSparseSize);
                System.Array.Copy(result.keys, index + 1, result.keys, index, Count - index - 1);
                result.values.RemoveAt(index);
                return result;
            }
        }

        public override AbstractEdgeMap<T> Clear()
        {
            if (IsEmpty)
            {
                return this;
            }
            return new EmptyEdgeMap<T>(minIndex, maxIndex);
        }

        public override ReadOnlyDictionary<int, T> ToMap()
        {
            if (IsEmpty)
            {
                return Sharpen.Collections.EmptyMap<int, T>();
            }
            lock (this)
            {
#if COMPACT
                IDictionary<int, T> result = new SortedList<int, T>();
#elif PORTABLE && !NET45PLUS
                IDictionary<int, T> result = new Dictionary<int, T>();
#else
                IDictionary<int, T> result = new SortedDictionary<int, T>();
#endif
                for (int i = 0; i < Count; i++)
                {
                    result[keys[i]] = values[i];
                }
                return new ReadOnlyDictionary<int, T>(result);
            }
        }
    }
}<|MERGE_RESOLUTION|>--- conflicted
+++ resolved
@@ -1,20 +1,10 @@
 // Copyright (c) Terence Parr, Sam Harwell. All Rights Reserved.
 // Licensed under the BSD License. See LICENSE.txt in the project root for license information.
 
-<<<<<<< HEAD
 using System;
 using System.Collections.Generic;
 using System.Collections.ObjectModel;
-=======
-/*
- * Copyright (c) 2012 The ANTLR Project. All rights reserved.
- * Use of this file is governed by the BSD-3-Clause license that
- * can be found in the LICENSE.txt file in the project root.
- */
-using System;
-using System.Collections.Generic;
 using Antlr4.Runtime.Misc;
->>>>>>> 94857db3
 using Antlr4.Runtime.Sharpen;
 
 namespace Antlr4.Runtime.Dfa
