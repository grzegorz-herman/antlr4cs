// Copyright (c) Terence Parr, Sam Harwell. All Rights Reserved.
// Licensed under the BSD License. See LICENSE.txt in the project root for license information.

/*
* [The "BSD license"]
*  Copyright (c) 2012 Terence Parr
*  Copyright (c) 2012 Sam Harwell
*  All rights reserved.
*
*  Redistribution and use in source and binary forms, with or without
*  modification, are permitted provided that the following conditions
*  are met:
*
*  1. Redistributions of source code must retain the above copyright
*     notice, this list of conditions and the following disclaimer.
*  2. Redistributions in binary form must reproduce the above copyright
*     notice, this list of conditions and the following disclaimer in the
*     documentation and/or other materials provided with the distribution.
*  3. The name of the author may not be used to endorse or promote products
*     derived from this software without specific prior written permission.
*
*  THIS SOFTWARE IS PROVIDED BY THE AUTHOR ``AS IS'' AND ANY EXPRESS OR
*  IMPLIED WARRANTIES, INCLUDING, BUT NOT LIMITED TO, THE IMPLIED WARRANTIES
*  OF MERCHANTABILITY AND FITNESS FOR A PARTICULAR PURPOSE ARE DISCLAIMED.
*  IN NO EVENT SHALL THE AUTHOR BE LIABLE FOR ANY DIRECT, INDIRECT,
*  INCIDENTAL, SPECIAL, EXEMPLARY, OR CONSEQUENTIAL DAMAGES (INCLUDING, BUT
*  NOT LIMITED TO, PROCUREMENT OF SUBSTITUTE GOODS OR SERVICES; LOSS OF USE,
*  DATA, OR PROFITS; OR BUSINESS INTERRUPTION) HOWEVER CAUSED AND ON ANY
*  THEORY OF LIABILITY, WHETHER IN CONTRACT, STRICT LIABILITY, OR TORT
*  (INCLUDING NEGLIGENCE OR OTHERWISE) ARISING IN ANY WAY OUT OF THE USE OF
*  THIS SOFTWARE, EVEN IF ADVISED OF THE POSSIBILITY OF SUCH DAMAGE.
*/
using System;
using System.Collections.Generic;
using System.Text;
using Antlr4.Runtime;
using Antlr4.Runtime.Atn;
using Antlr4.Runtime.Misc;
using Antlr4.Runtime.Sharpen;

namespace Antlr4.Runtime.Dfa
{
    /// <summary>A DFA walker that knows how to dump them to serialized strings.</summary>
    public class DFASerializer
    {
        [NotNull]
        private readonly DFA dfa;

        [NotNull]
        private readonly IVocabulary vocabulary;

        [Nullable]
        internal readonly string[] ruleNames;

        [Nullable]
        internal readonly ATN atn;

        [System.ObsoleteAttribute(@"Use DFASerializer(DFA, Antlr4.Runtime.IVocabulary) instead.")]
        public DFASerializer(DFA dfa, string[] tokenNames)
            : this(dfa, Vocabulary.FromTokenNames(tokenNames), null, null)
        {
        }

        public DFASerializer(DFA dfa, IVocabulary vocabulary)
            : this(dfa, vocabulary, null, null)
        {
        }

        public DFASerializer(DFA dfa, IRecognizer parser)
            : this(dfa, parser != null ? parser.Vocabulary : Vocabulary.EmptyVocabulary, parser != null ? parser.RuleNames : null, parser != null ? parser.Atn : null)
        {
        }

        [System.ObsoleteAttribute(@"Use DFASerializer(DFA, Antlr4.Runtime.IVocabulary, string[], Antlr4.Runtime.Atn.ATN) instead.")]
        public DFASerializer(DFA dfa, string[] tokenNames, string[] ruleNames, ATN atn)
            : this(dfa, Vocabulary.FromTokenNames(tokenNames), ruleNames, atn)
        {
        }

        public DFASerializer(DFA dfa, IVocabulary vocabulary, string[] ruleNames, ATN atn)
        {
            this.dfa = dfa;
            this.vocabulary = vocabulary;
            this.ruleNames = ruleNames;
            this.atn = atn;
        }

        public override string ToString()
        {
            if (dfa.s0.Get() == null)
            {
                return null;
            }
            StringBuilder buf = new StringBuilder();
            if (dfa.states != null)
            {
                List<DFAState> states = new List<DFAState>(dfa.states.Values);
                states.Sort(new _IComparer_103());
                foreach (DFAState s in states)
                {
<<<<<<< HEAD
                    IEnumerable<KeyValuePair<int, DFAState>> edges = s.EdgeMap;
                    IEnumerable<KeyValuePair<int, DFAState>> contextEdges = s.ContextEdgeMap;
=======
                    IDictionary<int, DFAState> edges = s.EdgeMap;
                    IDictionary<int, DFAState> contextEdges = s.ContextEdgeMap;
>>>>>>> 9f27370a
                    foreach (KeyValuePair<int, DFAState> entry in edges)
                    {
                        if ((entry.Value == null || entry.Value == ATNSimulator.Error) && !s.IsContextSymbol(entry.Key))
                        {
                            continue;
                        }
                        bool contextSymbol = false;
                        buf.Append(GetStateString(s)).Append("-").Append(GetEdgeLabel(entry.Key)).Append("->");
                        if (s.IsContextSymbol(entry.Key))
                        {
                            buf.Append("!");
                            contextSymbol = true;
                        }
                        DFAState t = entry.Value;
                        if (t != null && t.stateNumber != int.MaxValue)
                        {
                            buf.Append(GetStateString(t)).Append('\n');
                        }
                        else
                        {
                            if (contextSymbol)
                            {
                                buf.Append("ctx\n");
                            }
                        }
                    }
                    if (s.IsContextSensitive)
                    {
                        foreach (KeyValuePair<int, DFAState> entry_1 in contextEdges)
                        {
                            buf.Append(GetStateString(s)).Append("-").Append(GetContextLabel(entry_1.Key)).Append("->").Append(GetStateString(entry_1.Value)).Append("\n");
                        }
                    }
                }
            }
            string output = buf.ToString();
            if (output.Length == 0)
            {
                return null;
            }
            //return Utils.sortLinesInString(output);
            return output;
        }

        private sealed class _IComparer_103 : IComparer<DFAState>
        {
            public _IComparer_103()
            {
            }

            public int Compare(DFAState o1, DFAState o2)
            {
                return o1.stateNumber - o2.stateNumber;
            }
        }

        protected internal virtual string GetContextLabel(int i)
        {
            if (i == PredictionContext.EmptyFullStateKey)
            {
                return "ctx:EMPTY_FULL";
            }
            else
            {
                if (i == PredictionContext.EmptyLocalStateKey)
                {
                    return "ctx:EMPTY_LOCAL";
                }
            }
            if (atn != null && i > 0 && i <= atn.states.Count)
            {
                ATNState state = atn.states[i];
                int ruleIndex = state.ruleIndex;
                if (ruleNames != null && ruleIndex >= 0 && ruleIndex < ruleNames.Length)
                {
                    return "ctx:" + i.ToString() + "(" + ruleNames[ruleIndex] + ")";
                }
            }
            return "ctx:" + i.ToString();
        }

        protected internal virtual string GetEdgeLabel(int i)
        {
            return vocabulary.GetDisplayName(i);
        }

        internal virtual string GetStateString(DFAState s)
        {
            if (s == ATNSimulator.Error)
            {
                return "ERROR";
            }
            int n = s.stateNumber;
            string stateStr = "s" + n;
            if (s.IsAcceptState)
            {
                if (s.predicates != null)
                {
                    stateStr = ":s" + n + "=>" + Arrays.ToString(s.predicates);
                }
                else
                {
                    stateStr = ":s" + n + "=>" + s.Prediction;
                }
            }
            if (s.IsContextSensitive)
            {
                stateStr += "*";
                foreach (ATNConfig config in s.configs)
                {
                    if (config.ReachesIntoOuterContext)
                    {
                        stateStr += "*";
                        break;
                    }
                }
            }
            return stateStr;
        }
    }
}<|MERGE_RESOLUTION|>--- conflicted
+++ resolved
@@ -98,13 +98,8 @@
                 states.Sort(new _IComparer_103());
                 foreach (DFAState s in states)
                 {
-<<<<<<< HEAD
                     IEnumerable<KeyValuePair<int, DFAState>> edges = s.EdgeMap;
                     IEnumerable<KeyValuePair<int, DFAState>> contextEdges = s.ContextEdgeMap;
-=======
-                    IDictionary<int, DFAState> edges = s.EdgeMap;
-                    IDictionary<int, DFAState> contextEdges = s.ContextEdgeMap;
->>>>>>> 9f27370a
                     foreach (KeyValuePair<int, DFAState> entry in edges)
                     {
                         if ((entry.Value == null || entry.Value == ATNSimulator.Error) && !s.IsContextSymbol(entry.Key))
