--- conflicted
+++ resolved
@@ -1,39 +1,7 @@
 // Copyright (c) Terence Parr, Sam Harwell. All Rights Reserved.
 // Licensed under the BSD License. See LICENSE.txt in the project root for license information.
 
-<<<<<<< HEAD
-=======
-/*
-* [The "BSD license"]
-*  Copyright (c) 2012 Terence Parr
-*  Copyright (c) 2012 Sam Harwell
-*  All rights reserved.
-*
-*  Redistribution and use in source and binary forms, with or without
-*  modification, are permitted provided that the following conditions
-*  are met:
-*
-*  1. Redistributions of source code must retain the above copyright
-*     notice, this list of conditions and the following disclaimer.
-*  2. Redistributions in binary form must reproduce the above copyright
-*     notice, this list of conditions and the following disclaimer in the
-*     documentation and/or other materials provided with the distribution.
-*  3. The name of the author may not be used to endorse or promote products
-*     derived from this software without specific prior written permission.
-*
-*  THIS SOFTWARE IS PROVIDED BY THE AUTHOR ``AS IS'' AND ANY EXPRESS OR
-*  IMPLIED WARRANTIES, INCLUDING, BUT NOT LIMITED TO, THE IMPLIED WARRANTIES
-*  OF MERCHANTABILITY AND FITNESS FOR A PARTICULAR PURPOSE ARE DISCLAIMED.
-*  IN NO EVENT SHALL THE AUTHOR BE LIABLE FOR ANY DIRECT, INDIRECT,
-*  INCIDENTAL, SPECIAL, EXEMPLARY, OR CONSEQUENTIAL DAMAGES (INCLUDING, BUT
-*  NOT LIMITED TO, PROCUREMENT OF SUBSTITUTE GOODS OR SERVICES; LOSS OF USE,
-*  DATA, OR PROFITS; OR BUSINESS INTERRUPTION) HOWEVER CAUSED AND ON ANY
-*  THEORY OF LIABILITY, WHETHER IN CONTRACT, STRICT LIABILITY, OR TORT
-*  (INCLUDING NEGLIGENCE OR OTHERWISE) ARISING IN ANY WAY OUT OF THE USE OF
-*  THIS SOFTWARE, EVEN IF ADVISED OF THE POSSIBILITY OF SUCH DAMAGE.
-*/
 using System;
->>>>>>> b407c573
 using System.Collections.Generic;
 using System.Text;
 using Antlr4.Runtime;
@@ -173,12 +141,8 @@
         /// Return a list of all ancestors of this node.  The first node of
         /// list is the root and the last is the parent of this node.
         /// </remarks>
-<<<<<<< HEAD
+        /// <since>4.5.1</since>
         [return: NotNull]
-=======
-        /// <since>4.5.1</since>
-        [NotNull]
->>>>>>> b407c573
         public static IList<ITree> GetAncestors(ITree t)
         {
             if (t.Parent == null)
@@ -275,11 +239,7 @@
             int n = t.ChildCount;
             for (int i = 0; i < n; i++)
             {
-<<<<<<< HEAD
-                nodes.AddRange(Descendants(t.GetChild(i)));
-=======
-                Sharpen.Collections.AddAll(nodes, GetDescendants(t.GetChild(i)));
->>>>>>> b407c573
+                nodes.AddRange(GetDescendants(t.GetChild(i)));
             }
             return nodes;
         }
@@ -365,7 +325,7 @@
         /// <since>4.5.1</since>
         public static ITree FindNodeSuchThat(ITree t, Predicate<ITree> pred)
         {
-            if (pred.Eval(t))
+            if (pred(t))
             {
                 return t;
             }
