--- conflicted
+++ resolved
@@ -729,15 +729,8 @@
         }
 
         /// <summary>Get all operations before an index of a particular kind</summary>
-<<<<<<< HEAD
         protected internal virtual IList<T> GetKindOfOps<T>(IList<RewriteOperation> rewrites, int
              before)
-=======
-        protected internal virtual IList<T> GetKindOfOps<T, _T1>(IList<_T1> rewrites, int
-             before)
-            where T : TokenStreamRewriter.RewriteOperation
-            where _T1 : TokenStreamRewriter.RewriteOperation
->>>>>>> bf070cf5
         {
             return rewrites.Take(before).OfType<T>().ToList();
         }
