--- conflicted
+++ resolved
@@ -247,17 +247,10 @@
         /// </remarks>
         public virtual void Rollback(string programName, int instructionIndex)
         {
-<<<<<<< HEAD
             IList<TokenStreamRewriter.RewriteOperation> @is;
             if (programs.TryGetValue(programName, out @is))
             {
                 programs[programName] = new List<RewriteOperation>(@is.Skip(MinTokenIndex).Take(instructionIndex - MinTokenIndex));
-=======
-            IList<TokenStreamRewriter.RewriteOperation> @is = programs[programName];
-            if (@is != null)
-            {
-                programs[programName] = @is.SubList(MinTokenIndex, instructionIndex);
->>>>>>> 728508bd
             }
         }
 
@@ -393,13 +386,8 @@
 
         protected internal virtual int GetLastRewriteTokenIndex(string programName)
         {
-<<<<<<< HEAD
             int I;
             if (!lastRewriteTokenIndexes.TryGetValue(programName, out I))
-=======
-            int I = lastRewriteTokenIndexes[programName];
-            if (I == null)
->>>>>>> 728508bd
             {
                 return -1;
             }
@@ -413,13 +401,8 @@
 
         protected internal virtual IList<TokenStreamRewriter.RewriteOperation> GetProgram(string name)
         {
-<<<<<<< HEAD
             IList<TokenStreamRewriter.RewriteOperation> @is;
             if (!programs.TryGetValue(name, out @is))
-=======
-            IList<TokenStreamRewriter.RewriteOperation> @is = programs[name];
-            if (@is == null)
->>>>>>> 728508bd
             {
                 @is = InitializeProgram(name);
             }
@@ -473,14 +456,10 @@
 
         public virtual string GetText(string programName, Interval interval)
         {
-<<<<<<< HEAD
             IList<TokenStreamRewriter.RewriteOperation> rewrites;
             if (!programs.TryGetValue(programName, out rewrites))
                 rewrites = null;
 
-=======
-            IList<TokenStreamRewriter.RewriteOperation> rewrites = programs[programName];
->>>>>>> 728508bd
             int start = interval.a;
             int stop = interval.b;
             // ensure start/end are in range
@@ -504,15 +483,10 @@
             int i = start;
             while (i <= stop && i < tokens.Size)
             {
-<<<<<<< HEAD
                 TokenStreamRewriter.RewriteOperation op;
                 if (indexToOp.TryGetValue(i, out op))
                     indexToOp.Remove(i);
 
-=======
-                TokenStreamRewriter.RewriteOperation op = indexToOp[i];
-                Sharpen.Collections.Remove(indexToOp, i);
->>>>>>> 728508bd
                 // remove so any left have index size-1
                 IToken t = tokens.Get(i);
                 if (op == null)
@@ -716,11 +690,7 @@
                     continue;
                 }
                 // ignore deleted ops
-<<<<<<< HEAD
                 if (m.ContainsKey(op.index))
-=======
-                if (m[op.index] != null)
->>>>>>> 728508bd
                 {
                     throw new InvalidOperationException("should only be one op per index");
                 }
