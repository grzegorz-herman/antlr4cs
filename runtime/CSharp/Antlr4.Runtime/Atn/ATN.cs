// Copyright (c) Terence Parr, Sam Harwell. All Rights Reserved.
// Licensed under the BSD License. See LICENSE.txt in the project root for license information.

<<<<<<< HEAD
=======
/*
 * Copyright (c) 2012 The ANTLR Project. All rights reserved.
 * Use of this file is governed by the BSD-3-Clause license that
 * can be found in the LICENSE.txt file in the project root.
 */
>>>>>>> 94857db3
using System;
using System.Collections.Concurrent;
using System.Collections.Generic;
using Antlr4.Runtime;
using Antlr4.Runtime.Dfa;
using Antlr4.Runtime.Misc;
using Antlr4.Runtime.Sharpen;

namespace Antlr4.Runtime.Atn
{
    public class ATN
    {
        public const int InvalidAltNumber = 0;

        [NotNull]
        public readonly IList<ATNState> states = new List<ATNState>();

        /// <summary>
        /// Each subrule/rule is a decision point and we must track them so we
        /// can go back later and build DFA predictors for them.
        /// </summary>
        /// <remarks>
        /// Each subrule/rule is a decision point and we must track them so we
        /// can go back later and build DFA predictors for them.  This includes
        /// all the rules, subrules, optional blocks, ()+, ()* etc...
        /// </remarks>
        [NotNull]
        public readonly IList<DecisionState> decisionToState = new List<DecisionState>();

        /// <summary>Maps from rule index to starting state number.</summary>
        public RuleStartState[] ruleToStartState;

        /// <summary>Maps from rule index to stop state number.</summary>
        public RuleStopState[] ruleToStopState;

        [NotNull]
        public readonly IDictionary<string, TokensStartState> modeNameToStartState = new Dictionary<string, TokensStartState>();

        /// <summary>The type of the ATN.</summary>
        public readonly ATNType grammarType;

        /// <summary>The maximum value for any symbol recognized by a transition in the ATN.</summary>
        public readonly int maxTokenType;

        /// <summary>For lexer ATNs, this maps the rule index to the resulting token type.</summary>
        /// <remarks>
        /// For lexer ATNs, this maps the rule index to the resulting token type.
        /// For parser ATNs, this maps the rule index to the generated bypass token
        /// type if the
        /// <see cref="ATNDeserializationOptions.GenerateRuleBypassTransitions()"/>
        /// deserialization option was specified; otherwise, this is
        /// <see langword="null"/>
        /// .
        /// </remarks>
        public int[] ruleToTokenType;

        /// <summary>
        /// For lexer ATNs, this is an array of
        /// <see cref="ILexerAction"/>
        /// objects which may
        /// be referenced by action transitions in the ATN.
        /// </summary>
        public ILexerAction[] lexerActions;

        [NotNull]
        public readonly IList<TokensStartState> modeToStartState = new List<TokensStartState>();

        private readonly ConcurrentDictionary<PredictionContext, PredictionContext> contextCache = new ConcurrentDictionary<PredictionContext, PredictionContext>();

        [NotNull]
        public DFA[] decisionToDFA = new DFA[0];

        [NotNull]
        public DFA[] modeToDFA = new DFA[0];

        protected internal readonly ConcurrentDictionary<int, int> LL1Table = new ConcurrentDictionary<int, int>();

        /// <summary>Used for runtime deserialization of ATNs from strings</summary>
        public ATN([NotNull] ATNType grammarType, int maxTokenType)
        {
            this.grammarType = grammarType;
            this.maxTokenType = maxTokenType;
        }

        /// <summary>
        /// Clears the DFA cached for this ATN.
        /// </summary>
        /// <remarks>
        /// <para>This method is not safe for concurrent use. Since recognizers by default share an <see cref="ATN"/>
        /// instance, all parsing operations by all recognizers using this instance must be stopped before the DFA can
        /// be safely cleared.</para>
        /// </remarks>
        public void ClearDFA()
        {
            decisionToDFA = new DFA[decisionToState.Count];
            for (int i = 0; i < decisionToDFA.Length; i++)
            {
                decisionToDFA[i] = new DFA(decisionToState[i], i);
            }
            modeToDFA = new DFA[modeToStartState.Count];
            for (int i_1 = 0; i_1 < modeToDFA.Length; i_1++)
            {
                modeToDFA[i_1] = new DFA(modeToStartState[i_1]);
            }
            contextCache.Clear();
            LL1Table.Clear();
        }

        public virtual int ContextCacheSize
        {
            get
            {
                return contextCache.Count;
            }
        }

        public virtual PredictionContext GetCachedContext(PredictionContext context)
        {
            return PredictionContext.GetCachedContext(context, contextCache, new PredictionContext.IdentityHashMap());
        }

        public DFA[] DecisionToDfa
        {
            get
            {
                System.Diagnostics.Debug.Assert(decisionToDFA != null && decisionToDFA.Length == decisionToState.Count);
                return decisionToDFA;
            }
        }

        /// <summary>
        /// Compute the set of valid tokens that can occur starting in state
        /// <paramref name="s"/>
        /// .
        /// If
        /// <paramref name="ctx"/>
        /// is
        /// <see cref="PredictionContext.EmptyLocal"/>
        /// , the set of tokens will not include what can follow
        /// the rule surrounding
        /// <paramref name="s"/>
        /// . In other words, the set will be
        /// restricted to tokens reachable staying within
        /// <paramref name="s"/>
        /// 's rule.
        /// </summary>
<<<<<<< HEAD
        [return: NotNull]
        public virtual IntervalSet NextTokens(ATNState s, PredictionContext ctx)
=======
        [NotNull]
        public virtual IntervalSet NextTokens(ATNState s, [NotNull] PredictionContext ctx)
>>>>>>> 94857db3
        {
            Args.NotNull("ctx", ctx);
            LL1Analyzer anal = new LL1Analyzer(this);
            IntervalSet next = anal.Look(s, ctx);
            return next;
        }

        /// <summary>
        /// Compute the set of valid tokens that can occur starting in
        /// <paramref name="s"/>
        /// and
        /// staying in same rule.
        /// <see cref="TokenConstants.Epsilon"/>
        /// is in set if we reach end of
        /// rule.
        /// </summary>
<<<<<<< HEAD
        [return: NotNull]
        public virtual IntervalSet NextTokens(ATNState s)
=======
        [NotNull]
        public virtual IntervalSet NextTokens([NotNull] ATNState s)
>>>>>>> 94857db3
        {
            if (s.nextTokenWithinRule != null)
            {
                return s.nextTokenWithinRule;
            }
            s.nextTokenWithinRule = NextTokens(s, PredictionContext.EmptyLocal);
            s.nextTokenWithinRule.SetReadonly(true);
            return s.nextTokenWithinRule;
        }

        public virtual void AddState([Nullable] ATNState state)
        {
            if (state != null)
            {
                state.atn = this;
                state.stateNumber = states.Count;
            }
            states.Add(state);
        }

        public virtual void RemoveState([NotNull] ATNState state)
        {
            states[state.stateNumber] = null;
        }

        // just free mem, don't shift states in list
        public virtual void DefineMode([NotNull] string name, [NotNull] TokensStartState s)
        {
            modeNameToStartState[name] = s;
            modeToStartState.Add(s);
            modeToDFA = Arrays.CopyOf(modeToDFA, modeToStartState.Count);
            modeToDFA[modeToDFA.Length - 1] = new DFA(s);
            DefineDecisionState(s);
        }

        public virtual int DefineDecisionState([NotNull] DecisionState s)
        {
            decisionToState.Add(s);
            s.decision = decisionToState.Count - 1;
            decisionToDFA = Arrays.CopyOf(decisionToDFA, decisionToState.Count);
            decisionToDFA[decisionToDFA.Length - 1] = new DFA(s, s.decision);
            return s.decision;
        }

        public virtual DecisionState GetDecisionState(int decision)
        {
            if (decisionToState.Count != 0)
            {
                return decisionToState[decision];
            }
            return null;
        }

        public virtual int NumberOfDecisions
        {
            get
            {
                return decisionToState.Count;
            }
        }

        /// <summary>
        /// Computes the set of input symbols which could follow ATN state number
        /// <paramref name="stateNumber"/>
        /// in the specified full
        /// <paramref name="context"/>
        /// . This method
        /// considers the complete parser context, but does not evaluate semantic
        /// predicates (i.e. all predicates encountered during the calculation are
        /// assumed true). If a path in the ATN exists from the starting state to the
        /// <see cref="RuleStopState"/>
        /// of the outermost context without matching any
        /// symbols,
        /// <see cref="TokenConstants.Eof"/>
        /// is added to the returned set.
        /// <p>If
        /// <paramref name="context"/>
        /// is
        /// <see langword="null"/>
        /// , it is treated as
        /// <see cref="ParserRuleContext.EmptyContext"/>
        /// .</p>
        /// <p>Note that this does NOT give you the set of all tokens that could
        /// appear at a given token position in the input phrase.  In other words, it
        /// does not answer:</p>
        /// <quote>"Given a specific partial input phrase, return the set of all
        /// tokens that can follow the last token in the input phrase."</quote>
        /// <p>The big difference is that with just the input, the parser could land
        /// right in the middle of a lookahead decision. Getting all
        /// <em>possible</em> tokens given a partial input stream is a separate
        /// computation. See https://github.com/antlr/antlr4/issues/1428</p>
        /// <p>For this function, we are specifying an ATN state and call stack to
        /// compute what token(s) can come next and specifically: outside of a
        /// lookahead decision. That is what you want for error reporting and
        /// recovery upon parse error.</p>
        /// </summary>
        /// <param name="stateNumber">the ATN state number</param>
        /// <param name="context">the full parse context</param>
        /// <returns>
        /// The set of potentially valid input symbols which could follow the
        /// specified state in the specified context.
        /// </returns>
        /// <exception cref="System.ArgumentException">
        /// if the ATN does not contain a state with
        /// number
        /// <paramref name="stateNumber"/>
        /// </exception>
<<<<<<< HEAD
        [return: NotNull]
        public virtual IntervalSet GetExpectedTokens(int stateNumber, RuleContext context)
=======
        [NotNull]
        public virtual IntervalSet GetExpectedTokens(int stateNumber, [Nullable] RuleContext context)
>>>>>>> 94857db3
        {
            if (stateNumber < 0 || stateNumber >= states.Count)
            {
                throw new ArgumentException("Invalid state number.");
            }
            RuleContext ctx = context;
            ATNState s = states[stateNumber];
            IntervalSet following = NextTokens(s);
            if (!following.Contains(TokenConstants.Epsilon))
            {
                return following;
            }
            IntervalSet expected = new IntervalSet();
            expected.AddAll(following);
            expected.Remove(TokenConstants.Epsilon);
            while (ctx != null && ctx.invokingState >= 0 && following.Contains(TokenConstants.Epsilon))
            {
                ATNState invokingState = states[ctx.invokingState];
                RuleTransition rt = (RuleTransition)invokingState.Transition(0);
                following = NextTokens(rt.followState);
                expected.AddAll(following);
                expected.Remove(TokenConstants.Epsilon);
                ctx = ctx.parent;
            }
            if (following.Contains(TokenConstants.Epsilon))
            {
                expected.Add(TokenConstants.Eof);
            }
            return expected;
        }
    }
}<|MERGE_RESOLUTION|>--- conflicted
+++ resolved
@@ -1,14 +1,6 @@
 // Copyright (c) Terence Parr, Sam Harwell. All Rights Reserved.
 // Licensed under the BSD License. See LICENSE.txt in the project root for license information.
 
-<<<<<<< HEAD
-=======
-/*
- * Copyright (c) 2012 The ANTLR Project. All rights reserved.
- * Use of this file is governed by the BSD-3-Clause license that
- * can be found in the LICENSE.txt file in the project root.
- */
->>>>>>> 94857db3
 using System;
 using System.Collections.Concurrent;
 using System.Collections.Generic;
@@ -155,13 +147,8 @@
         /// <paramref name="s"/>
         /// 's rule.
         /// </summary>
-<<<<<<< HEAD
         [return: NotNull]
-        public virtual IntervalSet NextTokens(ATNState s, PredictionContext ctx)
-=======
-        [NotNull]
         public virtual IntervalSet NextTokens(ATNState s, [NotNull] PredictionContext ctx)
->>>>>>> 94857db3
         {
             Args.NotNull("ctx", ctx);
             LL1Analyzer anal = new LL1Analyzer(this);
@@ -178,13 +165,8 @@
         /// is in set if we reach end of
         /// rule.
         /// </summary>
-<<<<<<< HEAD
         [return: NotNull]
-        public virtual IntervalSet NextTokens(ATNState s)
-=======
-        [NotNull]
         public virtual IntervalSet NextTokens([NotNull] ATNState s)
->>>>>>> 94857db3
         {
             if (s.nextTokenWithinRule != null)
             {
@@ -292,13 +274,8 @@
         /// number
         /// <paramref name="stateNumber"/>
         /// </exception>
-<<<<<<< HEAD
         [return: NotNull]
-        public virtual IntervalSet GetExpectedTokens(int stateNumber, RuleContext context)
-=======
-        [NotNull]
         public virtual IntervalSet GetExpectedTokens(int stateNumber, [Nullable] RuleContext context)
->>>>>>> 94857db3
         {
             if (stateNumber < 0 || stateNumber >= states.Count)
             {
