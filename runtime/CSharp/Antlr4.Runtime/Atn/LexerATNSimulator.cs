--- conflicted
+++ resolved
@@ -1,14 +1,6 @@
 // Copyright (c) Terence Parr, Sam Harwell. All Rights Reserved.
 // Licensed under the BSD License. See LICENSE.txt in the project root for license information.
 
-<<<<<<< HEAD
-=======
-/*
- * Copyright (c) 2012 The ANTLR Project. All rights reserved.
- * Use of this file is governed by the BSD-3-Clause license that
- * can be found in the LICENSE.txt file in the project root.
- */
->>>>>>> 94857db3
 using System;
 using Antlr4.Runtime;
 using Antlr4.Runtime.Dfa;
@@ -251,13 +243,8 @@
         /// if the target state for this edge is not
         /// already cached
         /// </returns>
-<<<<<<< HEAD
         [return: Nullable]
-        protected internal virtual DFAState GetExistingTargetState(DFAState s, int t)
-=======
-        [Nullable]
         protected internal virtual DFAState GetExistingTargetState([NotNull] DFAState s, int t)
->>>>>>> 94857db3
         {
             DFAState target = s.GetTarget(t);
 #if !PORTABLE
@@ -286,13 +273,8 @@
         /// <see cref="ATNSimulator.Error"/>
         /// .
         /// </returns>
-<<<<<<< HEAD
         [return: NotNull]
-        protected internal virtual DFAState ComputeTargetState(ICharStream input, DFAState s, int t)
-=======
-        [NotNull]
         protected internal virtual DFAState ComputeTargetState([NotNull] ICharStream input, [NotNull] DFAState s, int t)
->>>>>>> 94857db3
         {
             ATNConfigSet reach = new OrderedATNConfigSet();
             // if we don't find an existing DFA state
@@ -402,13 +384,8 @@
             return null;
         }
 
-<<<<<<< HEAD
         [return: NotNull]
-        protected internal virtual ATNConfigSet ComputeStartState(ICharStream input, ATNState p)
-=======
-        [NotNull]
         protected internal virtual ATNConfigSet ComputeStartState([NotNull] ICharStream input, [NotNull] ATNState p)
->>>>>>> 94857db3
         {
             PredictionContext initialContext = PredictionContext.EmptyFull;
             ATNConfigSet configs = new OrderedATNConfigSet();
@@ -497,13 +474,8 @@
         }
 
         // side-effect: can alter configs.hasSemanticContext
-<<<<<<< HEAD
         [return: Nullable]
-        protected internal virtual ATNConfig GetEpsilonTarget(ICharStream input, ATNConfig config, Transition t, ATNConfigSet configs, bool speculative, bool treatEofAsEpsilon)
-=======
-        [Nullable]
         protected internal virtual ATNConfig GetEpsilonTarget([NotNull] ICharStream input, [NotNull] ATNConfig config, [NotNull] Transition t, [NotNull] ATNConfigSet configs, bool speculative, bool treatEofAsEpsilon)
->>>>>>> 94857db3
         {
             ATNConfig c;
             switch (t.TransitionType)
@@ -703,25 +675,20 @@
             settings.dfaState = dfaState;
         }
 
-<<<<<<< HEAD
         [return: NotNull]
-        protected internal virtual DFAState AddDFAEdge(DFAState from, int t, ATNConfigSet q)
-=======
-        [NotNull]
         protected internal virtual DFAState AddDFAEdge([NotNull] DFAState from, int t, [NotNull] ATNConfigSet q)
->>>>>>> 94857db3
-        {
-		/* leading to this call, ATNConfigSet.hasSemanticContext is used as a
-		 * marker indicating dynamic predicate evaluation makes this edge
-		 * dependent on the specific input sequence, so the static edge in the
-		 * DFA should be omitted. The target DFAState is still created since
-		 * execATN has the ability to resynchronize with the DFA state cache
-		 * following the predicate evaluation step.
-		 *
-		 * TJP notes: next time through the DFA, we see a pred again and eval.
-		 * If that gets us to a previously created (but dangling) DFA
-		 * state, we can continue in pure DFA mode from there.
-		 */
+        {
+            /* leading to this call, ATNConfigSet.hasSemanticContext is used as a
+             * marker indicating dynamic predicate evaluation makes this edge
+             * dependent on the specific input sequence, so the static edge in the
+             * DFA should be omitted. The target DFAState is still created since
+             * execATN has the ability to resynchronize with the DFA state cache
+             * following the predicate evaluation step.
+             *
+             * TJP notes: next time through the DFA, we see a pred again and eval.
+             * If that gets us to a previously created (but dangling) DFA
+             * state, we can continue in pure DFA mode from there.
+             */
             bool suppressEdge = q.HasSemanticContext;
             if (suppressEdge)
             {
@@ -754,17 +721,12 @@
         /// configuration containing an ATN rule stop state. Later, when
         /// traversing the DFA, we will know which rule to accept.
         /// </remarks>
-<<<<<<< HEAD
         [return: NotNull]
-        protected internal virtual DFAState AddDFAState(ATNConfigSet configs)
-=======
-        [NotNull]
         protected internal virtual DFAState AddDFAState([NotNull] ATNConfigSet configs)
->>>>>>> 94857db3
-        {
-		/* the lexer evaluates predicates on-the-fly; by this point configs
-		 * should not contain any configurations with unevaluated predicates.
-		 */
+        {
+            /* the lexer evaluates predicates on-the-fly; by this point configs
+             * should not contain any configurations with unevaluated predicates.
+             */
             System.Diagnostics.Debug.Assert(!configs.HasSemanticContext);
             DFAState proposed = new DFAState(atn.modeToDFA[mode], configs);
             DFAState existing;
@@ -799,13 +761,8 @@
         }
 
         /// <summary>Get the text matched so far for the current token.</summary>
-<<<<<<< HEAD
         [return: NotNull]
-        public virtual string GetText(ICharStream input)
-=======
-        [NotNull]
         public virtual string GetText([NotNull] ICharStream input)
->>>>>>> 94857db3
         {
             // index is first lookahead char, don't include.
             return input.GetText(Interval.Of(startIndex, input.Index - 1));
