--- conflicted
+++ resolved
@@ -500,13 +500,8 @@
         }
 
         // side-effect: can alter configs.hasSemanticContext
-<<<<<<< HEAD
         [return: Nullable]
-        protected internal virtual ATNConfig GetEpsilonTarget(ICharStream input, ATNConfig config, Transition t, ATNConfigSet configs, bool speculative)
-=======
-        [Nullable]
         protected internal virtual ATNConfig GetEpsilonTarget(ICharStream input, ATNConfig config, Transition t, ATNConfigSet configs, bool speculative, bool treatEofAsEpsilon)
->>>>>>> a41a70f7
         {
             ATNConfig c;
             switch (t.TransitionType)
