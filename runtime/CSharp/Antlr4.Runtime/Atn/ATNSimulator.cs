--- conflicted
+++ resolved
@@ -15,19 +15,8 @@
         public static readonly int SerializedVersion = ATNDeserializer.SerializedVersion;
 
         /// <summary>This is the current serialized UUID.</summary>
-<<<<<<< HEAD
-        /// <remarks>This is the current serialized UUID.</remarks>
         [Obsolete(@"Use ATNDeserializer.CheckCondition(bool) instead.")]
         public static readonly Guid SerializedUuid = ATNDeserializer.SerializedUuid;
-=======
-        [System.ObsoleteAttribute(@"Use ATNDeserializer.CheckCondition(bool) instead.")]
-        public static readonly Guid SerializedUuid;
-
-        static ATNSimulator()
-        {
-            SerializedUuid = ATNDeserializer.SerializedUuid;
-        }
->>>>>>> 728508bd
 
         public const char RuleVariantDelimiter = '$';
 
