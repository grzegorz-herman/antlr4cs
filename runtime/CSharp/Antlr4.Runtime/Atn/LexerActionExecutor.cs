--- conflicted
+++ resolved
@@ -150,11 +150,7 @@
                 {
                     if (updatedLexerActions == null)
                     {
-<<<<<<< HEAD
                         updatedLexerActions = (ILexerAction[])lexerActions.Clone();
-=======
-                        updatedLexerActions = lexerActions.MemberwiseClone();
->>>>>>> 728508bd
                     }
                     updatedLexerActions[i] = new LexerIndexedCustomAction(offset, lexerActions[i]);
                 }
