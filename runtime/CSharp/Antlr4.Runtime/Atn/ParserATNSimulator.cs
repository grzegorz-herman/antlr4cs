--- conflicted
+++ resolved
@@ -1,14 +1,6 @@
 // Copyright (c) Terence Parr, Sam Harwell. All Rights Reserved.
 // Licensed under the BSD License. See LICENSE.txt in the project root for license information.
 
-<<<<<<< HEAD
-=======
-/*
- * Copyright (c) 2012 The ANTLR Project. All rights reserved.
- * Use of this file is governed by the BSD-3-Clause license that
- * can be found in the LICENSE.txt file in the project root.
- */
->>>>>>> 94857db3
 using System;
 using System.Collections.Generic;
 using Antlr4.Runtime;
@@ -1050,10 +1042,10 @@
                             // filtering code below would be pointless
                             return alts.NextSetBit(0);
                         }
-				/*
-				 * Try to find a configuration set that not only dipped into the outer
-				 * context, but also isn't eliminated by a predicate.
-				 */
+                        /*
+                         * Try to find a configuration set that not only dipped into the outer
+                         * context, but also isn't eliminated by a predicate.
+                         */
                         ATNConfigSet filteredConfigs = new ATNConfigSet();
                         foreach (ATNConfig config_1 in previous.s0.configs)
                         {
@@ -1062,14 +1054,14 @@
                                 filteredConfigs.Add(config_1);
                             }
                         }
-				/* The following code blocks are adapted from predicateDFAState with
-				 * the following key changes.
-				 *
-				 *  1. The code operates on an ATNConfigSet rather than a DFAState.
-				 *  2. Predicates are collected for all alternatives represented in
-				 *     filteredConfigs, rather than restricting the evaluation to
-				 *     conflicting and/or unique configurations.
-				 */
+                        /* The following code blocks are adapted from predicateDFAState with
+                         * the following key changes.
+                         *
+                         *  1. The code operates on an ATNConfigSet rather than a DFAState.
+                         *  2. Predicates are collected for all alternatives represented in
+                         *     filteredConfigs, rather than restricting the evaluation to
+                         *     conflicting and/or unique configurations.
+                         */
                         SemanticContext[] altToPred = GetPredsForAmbigAlts(alts, filteredConfigs, maxAlt);
                         if (altToPred != null)
                         {
@@ -1162,13 +1154,8 @@
         /// if the target state for this edge is not
         /// already cached
         /// </returns>
-<<<<<<< HEAD
         [return: Nullable]
-        protected internal virtual DFAState GetExistingTargetState(DFAState s, int t)
-=======
-        [Nullable]
         protected internal virtual DFAState GetExistingTargetState([NotNull] DFAState s, int t)
->>>>>>> 94857db3
         {
             return s.GetTarget(t);
         }
@@ -1193,13 +1180,8 @@
         /// <see cref="ATNSimulator.Error"/>
         /// .
         /// </returns>
-<<<<<<< HEAD
         [return: NotNull]
-        protected internal virtual Tuple<DFAState, ParserRuleContext> ComputeTargetState(DFA dfa, DFAState s, ParserRuleContext remainingGlobalContext, int t, bool useContext, PredictionContextCache contextCache)
-=======
-        [NotNull]
         protected internal virtual Tuple<DFAState, ParserRuleContext> ComputeTargetState([NotNull] DFA dfa, [NotNull] DFAState s, ParserRuleContext remainingGlobalContext, int t, bool useContext, PredictionContextCache contextCache)
->>>>>>> 94857db3
         {
             IList<ATNConfig> closureConfigs = new List<ATNConfig>(s.configs);
             List<int> contextElements = null;
@@ -1213,16 +1195,16 @@
                     reach.IsOutermostConfigSet = true;
                 }
                 ATNConfigSet reachIntermediate = new ATNConfigSet();
-			/* Configurations already in a rule stop state indicate reaching the end
-			 * of the decision rule (local context) or end of the start rule (full
-			 * context). Once reached, these configurations are never updated by a
-			 * closure operation, so they are handled separately for the performance
-			 * advantage of having a smaller intermediate set when calling closure.
-			 *
-			 * For full-context reach operations, separate handling is required to
-			 * ensure that the alternative matching the longest overall sequence is
-			 * chosen when multiple such configurations can match the input.
-			 */
+                /* Configurations already in a rule stop state indicate reaching the end
+                 * of the decision rule (local context) or end of the start rule (full
+                 * context). Once reached, these configurations are never updated by a
+                 * closure operation, so they are handled separately for the performance
+                 * advantage of having a smaller intermediate set when calling closure.
+                 *
+                 * For full-context reach operations, separate handling is required to
+                 * ensure that the alternative matching the longest overall sequence is
+                 * chosen when multiple such configurations can match the input.
+                 */
                 IList<ATNConfig> skippedStopStates = null;
                 foreach (ATNConfig c in closureConfigs)
                 {
@@ -1251,52 +1233,52 @@
                         }
                     }
                 }
-			/* This block optimizes the reach operation for intermediate sets which
-			 * trivially indicate a termination state for the overall
-			 * adaptivePredict operation.
-			 *
-			 * The conditions assume that intermediate
-			 * contains all configurations relevant to the reach set, but this
-			 * condition is not true when one or more configurations have been
-			 * withheld in skippedStopStates, or when the current symbol is EOF.
-			 */
+                /* This block optimizes the reach operation for intermediate sets which
+                 * trivially indicate a termination state for the overall
+                 * adaptivePredict operation.
+                 *
+                 * The conditions assume that intermediate
+                 * contains all configurations relevant to the reach set, but this
+                 * condition is not true when one or more configurations have been
+                 * withheld in skippedStopStates, or when the current symbol is EOF.
+                 */
                 if (optimize_unique_closure && skippedStopStates == null && t != TokenConstants.Eof && reachIntermediate.UniqueAlt != ATN.InvalidAltNumber)
                 {
                     reachIntermediate.IsOutermostConfigSet = reach.IsOutermostConfigSet;
                     reach = reachIntermediate;
                     break;
                 }
-			/* If the reach set could not be trivially determined, perform a closure
-			 * operation on the intermediate set to compute its initial value.
-			 */
+                /* If the reach set could not be trivially determined, perform a closure
+                 * operation on the intermediate set to compute its initial value.
+                 */
                 bool collectPredicates = false;
                 bool treatEofAsEpsilon = t == TokenConstants.Eof;
                 Closure(reachIntermediate, reach, collectPredicates, hasMoreContext, contextCache, treatEofAsEpsilon);
                 stepIntoGlobal = reach.DipsIntoOuterContext;
                 if (t == IntStreamConstants.Eof)
                 {
-				/* After consuming EOF no additional input is possible, so we are
-				 * only interested in configurations which reached the end of the
-				 * decision rule (local context) or end of the start rule (full
-				 * context). Update reach to contain only these configurations. This
-				 * handles both explicit EOF transitions in the grammar and implicit
-				 * EOF transitions following the end of the decision or start rule.
-				 *
-				 * This is handled before the configurations in skippedStopStates,
-				 * because any configurations potentially added from that list are
-				 * already guaranteed to meet this condition whether or not it's
-				 * required.
-				 */
+                    /* After consuming EOF no additional input is possible, so we are
+                     * only interested in configurations which reached the end of the
+                     * decision rule (local context) or end of the start rule (full
+                     * context). Update reach to contain only these configurations. This
+                     * handles both explicit EOF transitions in the grammar and implicit
+                     * EOF transitions following the end of the decision or start rule.
+                     *
+                     * This is handled before the configurations in skippedStopStates,
+                     * because any configurations potentially added from that list are
+                     * already guaranteed to meet this condition whether or not it's
+                     * required.
+                     */
                     reach = RemoveAllConfigsNotInRuleStopState(reach, contextCache);
                 }
-			/* If skippedStopStates is not null, then it contains at least one
-			 * configuration. For full-context reach operations, these
-			 * configurations reached the end of the start rule, in which case we
-			 * only add them back to reach if no configuration during the current
-			 * closure operation reached such a state. This ensures adaptivePredict
-			 * chooses an alternative matching the longest overall sequence when
-			 * multiple alternatives are viable.
-			 */
+                /* If skippedStopStates is not null, then it contains at least one
+                 * configuration. For full-context reach operations, these
+                 * configurations reached the end of the start rule, in which case we
+                 * only add them back to reach if no configuration during the current
+                 * closure operation reached such a state. This ensures adaptivePredict
+                 * chooses an alternative matching the longest overall sequence when
+                 * multiple alternatives are viable.
+                 */
                 if (skippedStopStates != null && (!useContext || !Antlr4.Runtime.Atn.PredictionMode.HasConfigInRuleStopState(reach)))
                 {
                     System.Diagnostics.Debug.Assert(skippedStopStates.Count > 0);
@@ -1372,13 +1354,8 @@
         /// <paramref name="configs"/>
         /// which are in a rule stop state
         /// </returns>
-<<<<<<< HEAD
         [return: NotNull]
-        protected internal virtual ATNConfigSet RemoveAllConfigsNotInRuleStopState(ATNConfigSet configs, PredictionContextCache contextCache)
-=======
-        [NotNull]
         protected internal virtual ATNConfigSet RemoveAllConfigsNotInRuleStopState([NotNull] ATNConfigSet configs, PredictionContextCache contextCache)
->>>>>>> 94857db3
         {
             if (Antlr4.Runtime.Atn.PredictionMode.AllConfigsInRuleStopStates(configs))
             {
@@ -1502,12 +1479,12 @@
                         }
                         else
                         {
-					/* If this is a precedence DFA, we use applyPrecedenceFilter
-					 * to convert the computed start state to a precedence start
-					 * state. We then use DFA.setPrecedenceStartState to set the
-					 * appropriate start state for the precedence level rather
-					 * than simply setting DFA.s0.
-					 */
+                            /* If this is a precedence DFA, we use applyPrecedenceFilter
+                             * to convert the computed start state to a precedence start
+                             * state. We then use DFA.setPrecedenceStartState to set the
+                             * appropriate start state for the precedence level rather
+                             * than simply setting DFA.s0.
+                             */
                             configs = ApplyPrecedenceFilter(configs, globalContext, contextCache);
                             next = AddDFAState(dfa, configs, contextCache);
                             dfa.SetPrecedenceStartState(parser.Precedence, useContext, next);
@@ -1629,13 +1606,8 @@
         /// <see cref="Antlr4.Runtime.Parser.Precedence()"/>
         /// ).
         /// </returns>
-<<<<<<< HEAD
         [return: NotNull]
-        protected internal virtual ATNConfigSet ApplyPrecedenceFilter(ATNConfigSet configs, ParserRuleContext globalContext, PredictionContextCache contextCache)
-=======
-        [NotNull]
         protected internal virtual ATNConfigSet ApplyPrecedenceFilter([NotNull] ATNConfigSet configs, ParserRuleContext globalContext, PredictionContextCache contextCache)
->>>>>>> 94857db3
         {
             Dictionary<int, PredictionContext> statesFromAlt1 = new Dictionary<int, PredictionContext>();
             ATNConfigSet configSet = new ATNConfigSet();
@@ -1671,21 +1643,12 @@
                 }
                 if (!config_1.PrecedenceFilterSuppressed)
                 {
-<<<<<<< HEAD
                     /* In the future, this elimination step could be updated to also
-                    * filter the prediction context for alternatives predicting alt>1
-                    * (basically a graph subtraction algorithm).
-                    */
+                     * filter the prediction context for alternatives predicting alt>1
+                     * (basically a graph subtraction algorithm).
+                     */
                     PredictionContext context;
                     if (statesFromAlt1.TryGetValue(config_1.State.stateNumber, out context) && context.Equals(config_1.Context))
-=======
-				/* In the future, this elimination step could be updated to also
-				 * filter the prediction context for alternatives predicting alt>1
-				 * (basically a graph subtraction algorithm).
-				 */
-                    PredictionContext context = statesFromAlt1[config_1.State.stateNumber];
-                    if (context != null && context.Equals(config_1.Context))
->>>>>>> 94857db3
                     {
                         // eliminated
                         continue;
@@ -1696,13 +1659,8 @@
             return configSet;
         }
 
-<<<<<<< HEAD
         [return: Nullable]
-        protected internal virtual ATNState GetReachableTarget(ATNConfig source, Transition trans, int ttype)
-=======
-        [Nullable]
         protected internal virtual ATNState GetReachableTarget([NotNull] ATNConfig source, [NotNull] Transition trans, int ttype)
->>>>>>> 94857db3
         {
             if (trans.Matches(ttype, 0, atn.maxTokenType))
             {
@@ -1731,17 +1689,17 @@
         protected internal virtual SemanticContext[] GetPredsForAmbigAlts([NotNull] BitSet ambigAlts, [NotNull] ATNConfigSet configs, int nalts)
         {
             // REACH=[1|1|[]|0:0, 1|2|[]|0:1]
-		/* altToPred starts as an array of all null contexts. The entry at index i
-		 * corresponds to alternative i. altToPred[i] may have one of three values:
-		 *   1. null: no ATNConfig c is found such that c.alt==i
-		 *   2. SemanticContext.NONE: At least one ATNConfig c exists such that
-		 *      c.alt==i and c.semanticContext==SemanticContext.NONE. In other words,
-		 *      alt i has at least one unpredicated config.
-		 *   3. Non-NONE Semantic Context: There exists at least one, and for all
-		 *      ATNConfig c such that c.alt==i, c.semanticContext!=SemanticContext.NONE.
-		 *
-		 * From this, it is clear that NONE||anything==NONE.
-		 */
+            /* altToPred starts as an array of all null contexts. The entry at index i
+             * corresponds to alternative i. altToPred[i] may have one of three values:
+             *   1. null: no ATNConfig c is found such that c.alt==i
+             *   2. SemanticContext.NONE: At least one ATNConfig c exists such that
+             *      c.alt==i and c.semanticContext==SemanticContext.NONE. In other words,
+             *      alt i has at least one unpredicated config.
+             *   3. Non-NONE Semantic Context: There exists at least one, and for all
+             *      ATNConfig c such that c.alt==i, c.semanticContext!=SemanticContext.NONE.
+             *
+             * From this, it is clear that NONE||anything==NONE.
+             */
             SemanticContext[] altToPred = new SemanticContext[nalts + 1];
             int n = altToPred.Length;
             foreach (ATNConfig c in configs)
@@ -2098,13 +2056,8 @@
             return "<rule " + index + ">";
         }
 
-<<<<<<< HEAD
         [return: Nullable]
-        protected internal virtual ATNConfig GetEpsilonTarget(ATNConfig config, Transition t, bool collectPredicates, bool inContext, PredictionContextCache contextCache, bool treatEofAsEpsilon)
-=======
-        [Nullable]
         protected internal virtual ATNConfig GetEpsilonTarget([NotNull] ATNConfig config, [NotNull] Transition t, bool collectPredicates, bool inContext, PredictionContextCache contextCache, bool treatEofAsEpsilon)
->>>>>>> 94857db3
         {
             switch (t.TransitionType)
             {
@@ -2156,24 +2109,14 @@
             }
         }
 
-<<<<<<< HEAD
         [return: NotNull]
-        protected internal virtual ATNConfig ActionTransition(ATNConfig config, Antlr4.Runtime.Atn.ActionTransition t)
-=======
-        [NotNull]
         protected internal virtual ATNConfig ActionTransition([NotNull] ATNConfig config, [NotNull] Antlr4.Runtime.Atn.ActionTransition t)
->>>>>>> 94857db3
         {
             return config.Transform(t.target, false);
         }
 
-<<<<<<< HEAD
         [return: Nullable]
-        protected internal virtual ATNConfig PrecedenceTransition(ATNConfig config, PrecedencePredicateTransition pt, bool collectPredicates, bool inContext)
-=======
-        [Nullable]
         protected internal virtual ATNConfig PrecedenceTransition([NotNull] ATNConfig config, [NotNull] PrecedencePredicateTransition pt, bool collectPredicates, bool inContext)
->>>>>>> 94857db3
         {
             ATNConfig c;
             if (collectPredicates && inContext)
@@ -2188,13 +2131,8 @@
             return c;
         }
 
-<<<<<<< HEAD
         [return: Nullable]
-        protected internal virtual ATNConfig PredTransition(ATNConfig config, PredicateTransition pt, bool collectPredicates, bool inContext)
-=======
-        [Nullable]
         protected internal virtual ATNConfig PredTransition([NotNull] ATNConfig config, [NotNull] PredicateTransition pt, bool collectPredicates, bool inContext)
->>>>>>> 94857db3
         {
             ATNConfig c;
             if (collectPredicates && (!pt.isCtxDependent || (pt.isCtxDependent && inContext)))
@@ -2209,13 +2147,8 @@
             return c;
         }
 
-<<<<<<< HEAD
         [return: NotNull]
-        protected internal virtual ATNConfig RuleTransition(ATNConfig config, Antlr4.Runtime.Atn.RuleTransition t, PredictionContextCache contextCache)
-=======
-        [NotNull]
         protected internal virtual ATNConfig RuleTransition([NotNull] ATNConfig config, [NotNull] Antlr4.Runtime.Atn.RuleTransition t, [Nullable] PredictionContextCache contextCache)
->>>>>>> 94857db3
         {
             ATNState returnState = t.followState;
             PredictionContext newContext;
@@ -2273,14 +2206,14 @@
             BitSet alts = new BitSet();
             int minAlt = configs[0].Alt;
             alts.Set(minAlt);
-		/* Quick checks come first (single pass, no context joining):
-		 *  1. Make sure first config in the sorted list predicts the minimum
-		 *     represented alternative.
-		 *  2. Make sure every represented state has at least one configuration
-		 *     which predicts the minimum represented alternative.
-		 *  3. (exact only) make sure every represented state has at least one
-		 *     configuration which predicts each represented alternative.
-		 */
+            /* Quick checks come first (single pass, no context joining):
+             *  1. Make sure first config in the sorted list predicts the minimum
+             *     represented alternative.
+             *  2. Make sure every represented state has at least one configuration
+             *     which predicts the minimum represented alternative.
+             *  3. (exact only) make sure every represented state has at least one
+             *     configuration which predicts each represented alternative.
+             */
             // quick check 1 & 2 => if we assume #1 holds and check #2 against the
             // minAlt from the first state, #2 will fail if the assumption was
             // incorrect
@@ -2452,12 +2385,8 @@
             return GetTokenName(input.La(1));
         }
 
-<<<<<<< HEAD
 #if !PORTABLE
-        public virtual void DumpDeadEndConfigs(NoViableAltException nvae)
-=======
         public virtual void DumpDeadEndConfigs([NotNull] NoViableAltException nvae)
->>>>>>> 94857db3
         {
             System.Console.Error.WriteLine("dead end configs: ");
             foreach (ATNConfig c in nvae.DeadEndConfigs)
@@ -2486,13 +2415,8 @@
         }
 #endif
 
-<<<<<<< HEAD
         [return: NotNull]
-        protected internal virtual NoViableAltException NoViableAlt(ITokenStream input, ParserRuleContext outerContext, ATNConfigSet configs, int startIndex)
-=======
-        [NotNull]
         protected internal virtual NoViableAltException NoViableAlt([NotNull] ITokenStream input, [NotNull] ParserRuleContext outerContext, [NotNull] ATNConfigSet configs, int startIndex)
->>>>>>> 94857db3
         {
             return new NoViableAltException(parser, input, input.Get(startIndex), input.Lt(1), configs, outerContext);
         }
@@ -2533,13 +2457,8 @@
             return false;
         }
 
-<<<<<<< HEAD
         [return: NotNull]
-        protected internal virtual DFAState AddDFAEdge(DFA dfa, DFAState fromState, int t, List<int> contextTransitions, ATNConfigSet toConfigs, PredictionContextCache contextCache)
-=======
-        [NotNull]
         protected internal virtual DFAState AddDFAEdge([NotNull] DFA dfa, [NotNull] DFAState fromState, int t, List<int> contextTransitions, [NotNull] ATNConfigSet toConfigs, PredictionContextCache contextCache)
->>>>>>> 94857db3
         {
             System.Diagnostics.Debug.Assert(contextTransitions == null || contextTransitions.Count == 0 || dfa.IsContextSensitive);
             DFAState from = fromState;
@@ -2582,13 +2501,8 @@
         }
 
         /// <summary>See comment on LexerInterpreter.addDFAState.</summary>
-<<<<<<< HEAD
         [return: NotNull]
-        protected internal virtual DFAState AddDFAContextState(DFA dfa, ATNConfigSet configs, int returnContext, PredictionContextCache contextCache)
-=======
-        [NotNull]
         protected internal virtual DFAState AddDFAContextState([NotNull] DFA dfa, [NotNull] ATNConfigSet configs, int returnContext, PredictionContextCache contextCache)
->>>>>>> 94857db3
         {
             if (returnContext != PredictionContext.EmptyFullStateKey)
             {
@@ -2609,13 +2523,8 @@
         }
 
         /// <summary>See comment on LexerInterpreter.addDFAState.</summary>
-<<<<<<< HEAD
         [return: NotNull]
-        protected internal virtual DFAState AddDFAState(DFA dfa, ATNConfigSet configs, PredictionContextCache contextCache)
-=======
-        [NotNull]
         protected internal virtual DFAState AddDFAState([NotNull] DFA dfa, [NotNull] ATNConfigSet configs, PredictionContextCache contextCache)
->>>>>>> 94857db3
         {
             bool enableDfa = enable_global_context_dfa || !configs.IsOutermostConfigSet;
             if (enableDfa)
@@ -2670,13 +2579,8 @@
             return added;
         }
 
-<<<<<<< HEAD
         [return: NotNull]
-        protected internal virtual DFAState CreateDFAState(DFA dfa, ATNConfigSet configs)
-=======
-        [NotNull]
         protected internal virtual DFAState CreateDFAState([NotNull] DFA dfa, [NotNull] ATNConfigSet configs)
->>>>>>> 94857db3
         {
             return new DFAState(dfa, configs);
         }
